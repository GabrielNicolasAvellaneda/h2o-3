--- conflicted
+++ resolved
@@ -24,11 +24,7 @@
     final int inc = _ridsz;
     if(_ridsz == 2){
       for (int i = 0; i < _sparseLen; ++i, off += inc) {
-<<<<<<< HEAD
-        ids[i] = UnsafeUtils.get2(_mem,off)&0xFFFF;
-=======
         ids[i] = UnsafeUtils.get2(_mem,off) & 0xFFFF;
->>>>>>> 0c3d234f
         vals[i] = 1;
       }
     } else if(_ridsz == 4){
