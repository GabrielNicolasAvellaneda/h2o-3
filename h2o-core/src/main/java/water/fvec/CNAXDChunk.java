package water.fvec;


import water.H2O;
import water.util.UnsafeUtils;

import java.util.Iterator;

//NA sparse double chunk
public class CNAXDChunk extends CNAXIChunk {
  
  protected CNAXDChunk(int len, int valsz, byte [] buf){super(len,valsz,buf);}

  // extract fp value from an (byte)offset
  protected final double getFValue(int off){
    if(valsz() == 8) return UnsafeUtils.get8d(_mem, off + ridsz());
    throw H2O.fail();
  }

  @Override protected long at8_impl(int idx) {
    int off = findOffset(idx);
    if(getId(off) != idx) throw new IllegalArgumentException("at8_abs but value is missing");
    double d = getFValue(off);
    return (long)d;
  }
  @Override protected double atd_impl(int idx) {
    int off = findOffset(idx);
    if(getId(off) != idx)return Double.NaN;
    return getFValue(off);
  }

  @Override public NewChunk inflate_impl(NewChunk nc) {
    nc.setSparseNA();
    nc.set_len(_len);
    nc.set_sparseLen(_sparseLen);
    nc.alloc_doubles(_sparseLen);
    nc.alloc_indices(_sparseLen);
    int off = _OFF;
    for( int i = 0; i < _sparseLen; ++i, off += ridsz() + valsz()) {
      nc.indices()[i] = getId(off);
      nc.doubles()[i] = getFValue(off);
    }
    return nc;
  }

  public Iterator<Value> values(){
    return new SparseIterator(new Value(){
      @Override public final long asLong() {return (long) getFValue(_off);}
      @Override public final double asDouble() {return getFValue(_off);}
      @Override public final boolean isNA(){return false;}
    });
  }
  @Override
  public boolean hasFloat() {return true;}


  @Override public int asSparseDoubles(double [] vals, int[] ids, double NA) {
    if(vals.length < _sparseLen) throw new IllegalArgumentException();
    int off = _OFF;
    final int inc = 8 + _ridsz;
    if(_ridsz == 2){
      for (int i = 0; i < _sparseLen; ++i, off += inc) {
<<<<<<< HEAD
        ids[i] = UnsafeUtils.get2(_mem,off)  & 0xFFFF;
=======
        ids[i] = UnsafeUtils.get2(_mem,off) & 0xFFFF;
>>>>>>> 0c3d234f
        vals[i] = UnsafeUtils.get8d(_mem,off+2);
      }
    } else if(_ridsz == 4){
      for (int i = 0; i < _sparseLen; ++i, off += inc) {
        ids[i] = UnsafeUtils.get4(_mem,off);
        vals[i] = UnsafeUtils.get8d(_mem,off+4);
      }
    } else throw H2O.unimpl();
    return _sparseLen;
  }

}<|MERGE_RESOLUTION|>--- conflicted
+++ resolved
@@ -60,11 +60,8 @@
     final int inc = 8 + _ridsz;
     if(_ridsz == 2){
       for (int i = 0; i < _sparseLen; ++i, off += inc) {
-<<<<<<< HEAD
         ids[i] = UnsafeUtils.get2(_mem,off)  & 0xFFFF;
-=======
         ids[i] = UnsafeUtils.get2(_mem,off) & 0xFFFF;
->>>>>>> 0c3d234f
         vals[i] = UnsafeUtils.get8d(_mem,off+2);
       }
     } else if(_ridsz == 4){
