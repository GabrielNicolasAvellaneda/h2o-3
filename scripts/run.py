#!/usr/bin/python

import sys
import os
import shutil
import signal
import time
import random
import getpass
import re
import subprocess
import ConfigParser
import requests
from requests import exceptions

__H2O_REST_API_VERSION__ = 3  # const for the version of the rest api

def is_python_test_file(file_name):
    """
    Return True if file_name matches a regexp for a python test.  False otherwise.
    """

    if (file_name == "test_config.py"):
        return False

    if re.match("^pyunit.*\.py$", file_name):
        return True

    if (re.match("^test.*\.py$", file_name)):
        return True

    return False


def is_python_file(file_name):
    """
    Return True if file_name matches a regexp for a python program in general.  False otherwise.

    This is a separate function because it's useful to have the scan-for-test operation in
    build_test_list() be separated from running the test.

    That allows us to run things explicitly named using the --test option.  Such as:
        run.py --wipeall --numclouds 1 --test generate_rest_api_docs.py
    """

    if (file_name == "test_config.py"):
        return False

    if (re.match("^.*\.py$", file_name)):
        return True

    return False

def is_ipython_notebook(file_name):
    """
    Return True if file_name matches a regexp for a ipython notebook.  False otherwise.
    """
    if re.match("^.*\.ipynb$", file_name):
        return True

    return False

def is_javascript_test_file(file_name):
    """
    Return True if file_name matches a regexp for a javascript test.  False otherwise.
    """

    if (re.match("^.*test.*\.js$", file_name)):
        return True

    return False


def is_runit_test_file(file_name):
    """
    Return True if file_name matches a regexp for a R test.  False otherwise.
    """

    if (file_name == "h2o-runit.R"):
        return False

    if (re.match("^runit.*\.[rR]$", file_name)):
        return True

    return False


class H2OUseCloudNode:
    """
    A class representing one node in an H2O cloud which was specified by the user.
    Don't try to build or tear down this kind of node.

    use_ip: The given ip of the cloud.
    use_port: The given port of the cloud.
    """

    def __init__(self, use_ip, use_port):
        self.use_ip = use_ip
        self.use_port = use_port

    def start(self):
        pass

    def stop(self):
        pass

    def terminate(self):
        pass

    def get_ip(self):
        return self.use_ip

    def get_port(self):
        return self.use_port


class H2OUseCloud:
    """
    A class representing an H2O clouds which was specified by the user.
    Don't try to build or tear down this kind of cloud.
    """

    def __init__(self, cloud_num, use_ip, use_port):
        self.cloud_num = cloud_num
        self.use_ip = use_ip
        self.use_port = use_port

        self.nodes = []
        node = H2OUseCloudNode(self.use_ip, self.use_port)
        self.nodes.append(node)

    def start(self):
        pass

    def wait_for_cloud_to_be_up(self):
        pass

    def stop(self):
        pass

    def terminate(self):
        pass

    def get_ip(self):
        node = self.nodes[0]
        return node.get_ip()

    def get_port(self):
        node = self.nodes[0]
        return node.get_port()


class H2OCloudNode:
    """
    A class representing one node in an H2O cloud.
    Note that the base_port is only a request for H2O.
    H2O may choose to ignore our request and pick any port it likes.
    So we have to scrape the real port number from stdout as part of cloud startup.

    port: The actual port chosen at run time.
    pid: The process id of the node.
    output_file_name: Where stdout and stderr go.  They are merged.
    child: subprocess.Popen object.
    terminated: Only from a signal.  Not normal shutdown.
    """

    def __init__(self, is_client, cloud_num, nodes_per_cloud, node_num, cloud_name, h2o_jar, ip, base_port,
                 xmx, output_dir):
        """
        Create a node in a cloud.

        @param is_client: Whether this node is an H2O client node (vs a worker node) or not.
        @param cloud_num: Dense 0-based cloud index number.
        @param nodes_per_cloud: How many H2O java instances are in a cloud.  Clouds are symmetric.
        @param node_num: This node's dense 0-based node index number.
        @param cloud_name: The H2O -name command-line argument.
        @param h2o_jar: Path to H2O jar file.
        @param base_port: The starting port number we are trying to get our nodes to listen on.
        @param xmx: Java memory parameter.
        @param output_dir: The directory where we can create an output file for this process.
        @return: The node object.
        """
        self.is_client = is_client
        self.cloud_num = cloud_num
        self.nodes_per_cloud = nodes_per_cloud
        self.node_num = node_num
        self.cloud_name = cloud_name
        self.h2o_jar = h2o_jar
        self.ip = ip
        self.base_port = base_port
        self.xmx = xmx
        self.output_dir = output_dir

        self.port = -1
        self.pid = -1
        self.output_file_name = ""
        self.child = None
        self.terminated = False

        # Choose my base port number here.  All math is done here.  Every node has the same
        # base_port and calculates it's own my_base_port.
        ports_per_node = 2
        self.my_base_port = \
            self.base_port + \
            (self.cloud_num * self.nodes_per_cloud * ports_per_node) + \
            (self.node_num * ports_per_node)

    def start(self):
        """
        Start one node of H2O.
        (Stash away the self.child and self.pid internally here.)

        @return: none
        """

        # there is no hdfs currently in ec2, except s3n/hdfs
        # the core-site.xml provides s3n info
        # it's possible that we can just always hardware the hdfs version
        # to match the cdh3 cluster we're hard-wiring tests to
        # i.e. it won't make s3n/s3 break on ec2

        if (self.is_client):
            main_class = "water.H2OClientApp"
        else:
            main_class = "water.H2OApp"
        if "JAVA_HOME" in os.environ:
            java = os.environ["JAVA_HOME"] + "/bin/java"
        else:
            java = "java"
        cmd = [java,
               # "-agentlib:jdwp=transport=dt_socket,server=y,suspend=n,address=5005",
               "-Xmx" + self.xmx,
               "-ea",
               "-cp", self.h2o_jar,
               main_class,
               "-name", self.cloud_name,
               "-baseport", str(self.my_base_port),
	       "-ga_opt_out"]

        # Add S3N credentials to cmd if they exist.
        # ec2_hdfs_config_file_name = os.path.expanduser("~/.ec2/core-site.xml")
        # if (os.path.exists(ec2_hdfs_config_file_name)):
        #     cmd.append("-hdfs_config")
        #     cmd.append(ec2_hdfs_config_file_name)

        self.output_file_name = \
            os.path.join(self.output_dir, "java_" + str(self.cloud_num) + "_" + str(self.node_num) + ".out.txt")
        f = open(self.output_file_name, "w")

        if g_convenient:
            cwd = os.getcwd()
            here = os.path.abspath(os.path.dirname(__file__))
            there = os.path.abspath(os.path.join(here, ".."))
            os.chdir(there)
            self.child = subprocess.Popen(args=cmd,
                                          stdout=f,
                                          stderr=subprocess.STDOUT,
                                          cwd=there)
            os.chdir(cwd)
        else:
            self.child = subprocess.Popen(args=cmd,
                                          stdout=f,
                                          stderr=subprocess.STDOUT,
                                          cwd=self.output_dir)

        self.pid = self.child.pid
        print("+ CMD: " + ' '.join(cmd))

    def scrape_port_from_stdout(self):
        """
        Look at the stdout log and figure out which port the JVM chose.
        Write this to self.port.
        This call is blocking.
        Exit if this fails.

        @return: none
        """
        retries = 30
        while (retries > 0):
            if (self.terminated):
                return
            f = open(self.output_file_name, "r")
            s = f.readline()
            while (len(s) > 0):
                if (self.terminated):
                    return
                match_groups = re.search(r"Listening for HTTP and REST traffic on http.*://(\S+):(\d+)", s)
                if (match_groups is not None):
                    port = match_groups.group(2)
                    if (port is not None):
                        self.port = port
                        f.close()
                        print("H2O Cloud {} Node {} started with output file {}".format(self.cloud_num,
                                                                                        self.node_num,
                                                                                        self.output_file_name))
                        return

                s = f.readline()

            f.close()
            retries -= 1
            if (self.terminated):
                return
            time.sleep(1)

        print("")
        print("ERROR: Too many retries starting cloud.")
        print("")
        sys.exit(1)

    def scrape_cloudsize_from_stdout(self, nodes_per_cloud):
        """
        Look at the stdout log and wait until the cloud of proper size is formed.
        This call is blocking.
        Exit if this fails.

        @return: none
        """
        retries = 60
        while (retries > 0):
            if (self.terminated):
                return
            f = open(self.output_file_name, "r")
            s = f.readline()
            while (len(s) > 0):
                if (self.terminated):
                    return
                match_groups = re.search(r"Cloud of size (\d+) formed", s)
                if (match_groups is not None):
                    size = match_groups.group(1)
                    if (size is not None):
                        size = int(size)
                        if (size == nodes_per_cloud):
                            f.close()
                            return

                s = f.readline()

            f.close()
            retries -= 1
            if (self.terminated):
                return
            time.sleep(1)

        print("")
        print("ERROR: Too many retries starting cloud.")
        print("")
        sys.exit(1)

    def stop(self):
        """
        Normal node shutdown.
        Ignore failures for now.

        @return: none
        """
        if (self.pid > 0):
            print("Killing JVM with PID {}".format(self.pid))
            try:
                self.child.terminate()
                self.child.wait()
            except OSError:
                pass
            self.pid = -1

    def terminate(self):
        """
        Terminate a running node.  (Due to a signal.)

        @return: none
        """
        self.terminated = True
        self.stop()

    def get_ip(self):
        """ Return the ip address this node is really listening on. """
        return self.ip

    def get_port(self):
        """ Return the port this node is really listening on. """
        return self.port

    def __str__(self):
        s = ""
        s += "    node {}\n".format(self.node_num)
        s += "        xmx:          {}\n".format(self.xmx)
        s += "        my_base_port: {}\n".format(self.my_base_port)
        s += "        port:         {}\n".format(self.port)
        s += "        pid:          {}\n".format(self.pid)
        return s


class H2OCloud:
    """
    A class representing one of the H2O clouds.
    """

    def __init__(self, cloud_num, use_client, nodes_per_cloud, h2o_jar, base_port, xmx, output_dir):
        """
        Create a cloud.
        See node definition above for argument descriptions.

        @return: The cloud object.
        """
        self.use_client = use_client
        self.cloud_num = cloud_num
        self.nodes_per_cloud = nodes_per_cloud
        self.h2o_jar = h2o_jar
        self.base_port = base_port
        self.xmx = xmx
        self.output_dir = output_dir

        # Randomly choose a seven digit cloud number.
        n = random.randint(1000000, 9999999)
        user = getpass.getuser()
        user = ''.join(user.split())

        self.cloud_name = "H2O_runit_{}_{}".format(user, n)
        self.nodes = []
        self.client_nodes = []
        self.jobs_run = 0

        if (use_client):
            actual_nodes_per_cloud = self.nodes_per_cloud + 1
        else:
            actual_nodes_per_cloud = self.nodes_per_cloud

        for node_num in range(actual_nodes_per_cloud):
            is_client = False
            if (use_client):
                if (node_num == (actual_nodes_per_cloud - 1)):
                    is_client = True
            node = H2OCloudNode(is_client,
                                self.cloud_num, actual_nodes_per_cloud, node_num,
                                self.cloud_name,
                                self.h2o_jar,
                                "127.0.0.1", self.base_port,
                                self.xmx, self.output_dir)
            if (is_client):
                self.client_nodes.append(node)
            else:
                self.nodes.append(node)

    def start(self):
        """
        Start H2O cloud.
        The cloud is not up until wait_for_cloud_to_be_up() is called and returns.

        @return: none
        """
        for node in self.nodes:
            node.start()

        for node in self.client_nodes:
            node.start()

    def wait_for_cloud_to_be_up(self):
        """
        Blocking call ensuring the cloud is available.

        @return: none
        """
        self._scrape_port_from_stdout()
        self._scrape_cloudsize_from_stdout()

    def stop(self):
        """
        Normal cloud shutdown.

        @return: none
        """
        for node in self.nodes:
            node.stop()

        for node in self.client_nodes:
            node.stop()

    def terminate(self):
        """
        Terminate a running cloud.  (Due to a signal.)

        @return: none
        """
        for node in self.client_nodes:
            node.terminate()

        for node in self.nodes:
            node.terminate()

    def get_ip(self):
        """ Return an ip to use to talk to this cloud. """
        if (len(self.client_nodes) > 0):
            node = self.client_nodes[0]
        else:
            node = self.nodes[0]
        return node.get_ip()

    def get_port(self):
        """ Return a port to use to talk to this cloud. """
        if (len(self.client_nodes) > 0):
            node = self.client_nodes[0]
        else:
            node = self.nodes[0]
        return node.get_port()

    def _scrape_port_from_stdout(self):
        for node in self.nodes:
            node.scrape_port_from_stdout()
        for node in self.client_nodes:
            node.scrape_port_from_stdout()

    def _scrape_cloudsize_from_stdout(self):
        for node in self.nodes:
            node.scrape_cloudsize_from_stdout(self.nodes_per_cloud)
        for node in self.client_nodes:
            node.scrape_cloudsize_from_stdout(self.nodes_per_cloud)

    def __str__(self):
        s = ""
        s += "cloud {}\n".format(self.cloud_num)
        s += "    name:     {}\n".format(self.cloud_name)
        s += "    jobs_run: {}\n".format(self.jobs_run)
        for node in self.nodes:
            s += str(node)
        for node in self.client_nodes:
            s += str(node)
        return s


class Test:
    """
    A class representing one Test.

    cancelled: Don't start this test.
    terminated: Test killed due to signal.
    returncode: Exit code of child.
    pid: Process id of the test.
    ip: IP of cloud to run test.
    port: Port of cloud to run test.
    child: subprocess.Popen object.
    """

    @staticmethod
    def test_did_not_complete():
        """
        returncode marker to know if the test ran or not.
        """
        return -9999999

    def __init__(self, test_dir, test_short_dir, test_name, output_dir, ipynb_runner_dir):
        """
        Create a Test.

        @param test_dir: Full absolute path to the test directory.
        @param test_short_dir: Path from h2o/R/tests to the test directory.
        @param test_name: Test filename with the directory removed.
        @param output_dir: The directory where we can create an output file for this process.
        @param ipynb_runner_dir: directory that has ipython notebook runner script (called notebook_runner.py)
        @return: The test object.
        """
        self.test_dir = test_dir
        self.test_short_dir = test_short_dir
        self.test_name = test_name
        self.output_dir = output_dir
        self.output_file_name = ""
        self.notebook_runner = os.path.join(ipynb_runner_dir, "notebook_runner.py")

        self.cancelled = False
        self.terminated = False
        self.returncode = Test.test_did_not_complete()
        self.start_seconds = -1
        self.pid = -1
        self.ip = None
        self.port = -1
        self.child = None

    def start(self, ip, port):
        """
        Start the test in a non-blocking fashion.

        @param ip: IP address of cloud to run on.
        @param port: Port of cloud to run on.
        @return: none
        """
        if (self.cancelled or self.terminated):
            return

        self.start_seconds = time.time()
        self.ip = ip
        self.port = port

        if (is_python_test_file(self.test_name)):
            cmd = ["python",
                   self.test_name,
                   "--usecloud",
                   self.ip + ":" + str(self.port)]
        elif (is_python_file(self.test_name)):
            cmd = ["python",
                   self.test_name,
                   "--usecloud",
                   self.ip + ":" + str(self.port)]
        elif (is_ipython_notebook(self.test_name)):
            cmd = ["python",
                   self.notebook_runner,
                   "--usecloud",
                   self.ip + ":" + str(self.port),
                   "--ipynb",
                   self.test_name]
        elif (is_runit_test_file(self.test_name)):
            cmd = ["R",
                   "-f",
                   self.test_name,
                   "--args",
                   self.ip + ":" + str(self.port)]
        elif (is_javascript_test_file(self.test_name)):
            cmd = ["phantomjs",
                   self.test_name,
                   "--host",
                   self.ip + ":" + str(self.port), 
                   "--timeout",
                   str(g_phantomjs_to),
                   "--packs",
                   g_phantomjs_packs]
        else:
            print("")
            print("ERROR: Test runner failure with test: " + self.test_name)
            print("")
            sys.exit(1)

        test_short_dir_with_no_slashes = re.sub(r'[\\/]', "_", self.test_short_dir)
        if (len(test_short_dir_with_no_slashes) > 0):
            test_short_dir_with_no_slashes += "_"
        self.output_file_name = \
            os.path.join(self.output_dir, test_short_dir_with_no_slashes + self.test_name + ".out.txt")
        f = open(self.output_file_name, "w")
        self.child = subprocess.Popen(args=cmd,
                                      stdout=f,
                                      stderr=subprocess.STDOUT,
                                      cwd=self.test_dir)
        self.pid = self.child.pid
        # print("+ CMD: " + ' '.join(cmd))

    def is_completed(self):
        """
        Check if test has completed.

        This has side effects and MUST be called for the normal test queueing to work.
        Specifically, child.poll().

        @return: True if the test completed, False otherwise.
        """
        child = self.child
        if (child is None):
            return False
        child.poll()
        if (child.returncode is None):
            return False
        self.pid = -1
        self.returncode = child.returncode
        return True

    def cancel(self):
        """
        Mark this test as cancelled so it never tries to start.

        @return: none
        """
        if (self.pid <= 0):
            self.cancelled = True

    def terminate_if_started(self):
        """
        Terminate a running test.  (Due to a signal.)

        @return: none
        """
        if (self.pid > 0):
            self.terminate()

    def terminate(self):
        """
        Terminate a running test.  (Due to a signal.)

        @return: none
        """
        self.terminated = True
        if (self.pid > 0):
            print("Killing Test {} with PID {}".format(os.path.join(self.test_short_dir, self.test_name), self.pid))
            try:
                self.child.terminate()
            except OSError:
                pass
        self.pid = -1

    def get_test_dir_file_name(self):
        """
        @return: The full absolute path of this test.
        """
        return os.path.join(self.test_dir, self.test_name)

    def get_test_name(self):
        """
        @return: The file name (no directory) of this test.
        """
        return self.test_name

    def get_seed_used(self):
        """
        @return: The seed used by this test.
        """
        return self._scrape_output_for_seed()

    def get_ip(self):
        """
        @return: IP of the cloud where this test ran.
        """
        return self.ip

    def get_port(self):
        """
        @return: Integer port number of the cloud where this test ran.
        """
        return int(self.port)

    def get_passed(self):
        """
        @return: True if the test passed, False otherwise.
        """
        return (self.returncode == 0)

    def get_nopass(self, nopass):
        """
        Some tests are known not to fail and even if they don't pass we don't want
        to fail the overall regression PASS/FAIL status.

        @return: True if the test has been marked as NOPASS, False otherwise.
        """
        a = re.compile("NOPASS")
        return a.search(self.test_name) and not nopass

    def get_nofeature(self, nopass):
        """
        Some tests are known not to fail and even if they don't pass we don't want
        to fail the overall regression PASS/FAIL status.

        @return: True if the test has been marked as NOFEATURE, False otherwise.
        """
        a = re.compile("NOFEATURE")
        return a.search(self.test_name) and not nopass

    def get_completed(self):
        """
        @return: True if the test completed (pass or fail), False otherwise.
        """
        return (self.returncode > Test.test_did_not_complete())

    def get_terminated(self):
        """
        For a test to be terminated it must have started and had a PID.

        @return: True if the test was terminated, False otherwise.
        """
        return self.terminated

    def get_output_dir_file_name(self):
        """
        @return: Full path to the output file which you can paste to a terminal window.
        """
        return (os.path.join(self.output_dir, self.output_file_name))

    def _scrape_output_for_seed(self):
        """
        @return: The seed scraped from the output file.
        """
        res = ""
        with open(self.get_output_dir_file_name(), "r") as f:
            for line in f:
                if "SEED used" in line:
                    line = line.strip().split(' ')
                    res = line[-1]
                    break
        return res

    def __str__(self):
        s = ""
        s += "Test: {}/{}\n".format(self.test_dir, self.test_name)
        return s


class TestRunner:
    """
    A class for running tests.

    The tests list contains an object for every test.
    The tests_not_started list acts as a job queue.
    The tests_running list is polled for jobs that have finished.
    """

    def __init__(self,
                 test_root_dir,
                 use_cloud, use_cloud2, use_client, cloud_config, use_ip, use_port,
                 num_clouds, nodes_per_cloud, h2o_jar, base_port, xmx, output_dir,
                 failed_output_dir, path_to_tar, path_to_whl, produce_unit_reports,
                 testreport_dir, ipynb_runner_dir, r_pkg_ver_chk):
        """
        Create a runner.

        @param test_root_dir: h2o/R/tests directory.
        @param use_cloud: Use this one user-specified cloud.  Overrides num_clouds.
        @param use_cloud2: Use the cloud_config to define the list of H2O clouds.
        @param cloud_config: (if use_cloud2) the config file listing the H2O clouds.
        @param use_ip: (if use_cloud) IP of one cloud to use.
        @param use_port: (if use_cloud) Port of one cloud to use.
        @param num_clouds: Number of H2O clouds to start.
        @param nodes_per_cloud: Number of H2O nodes to start per cloud.
        @param h2o_jar: Path to H2O jar file to run.
        @param base_port: Base H2O port (e.g. 54321) to start choosing from.
        @param xmx: Java -Xmx parameter.
        @param output_dir: Directory for output files.
        @param failed_output_dir: Directory to copy failed test output.
        @param path_to_tar: NA
        @param path_to_whl: NA
        @param produce_unit_reports: if true then runner produce xUnit test reports for Jenkins
        @param testreport_dir: directory to put xUnit test reports for Jenkins (should follow build system conventions)
        @param ipynb_runner_dir: directory that has ipython notebook runner script (called notebook_runner.py)
        @param r_pkg_ver_chk: check R packages/versions
        @return: The runner object.
        """
        self.test_root_dir = test_root_dir
        self.ipynb_runner_dir = ipynb_runner_dir

        self.use_cloud = use_cloud
        self.use_cloud2 = use_cloud2
        self.use_client = use_client

        # Valid if use_cloud is True
        self.use_ip = use_ip
        self.use_port = use_port

        # Valid if use_cloud is False
        self.num_clouds = num_clouds
        self.nodes_per_cloud = nodes_per_cloud
        self.h2o_jar = h2o_jar
        self.base_port = base_port
        self.output_dir = output_dir
        self.failed_output_dir = failed_output_dir
        self.produce_unit_reports = produce_unit_reports
        self.testreport_dir = testreport_dir

        self.start_seconds = time.time()
        self.terminated = False
        self.clouds = []
        self.bad_clouds = []
        self.tests = []
        self.tests_not_started = []
        self.tests_running = []
        self.regression_passed = False
        self._create_output_dir()
        self._create_failed_output_dir()
        if produce_unit_reports:
            self._create_testreport_dir()
        self.nopass_counter = 0
        self.nofeature_counter = 0
        self.path_to_tar = path_to_tar
        self.path_to_whl = path_to_whl
        self.r_pkg_ver_chk = r_pkg_ver_chk

        if (use_cloud):
            node_num = 0
            cloud = H2OUseCloud(node_num, use_ip, use_port)
            self.clouds.append(cloud)
        elif (use_cloud2):
            clouds = TestRunner.read_config(cloud_config)
            node_num = 0
            for c in clouds:
                cloud = H2OUseCloud(node_num, c[0], c[1])
                self.clouds.append(cloud)
                node_num += 1
        else:
            for i in range(self.num_clouds):
                cloud = H2OCloud(i, self.use_client, self.nodes_per_cloud, h2o_jar, self.base_port, xmx,
                                 self.output_dir)
                self.clouds.append(cloud)

    @staticmethod
    def find_test(test_to_run):
        """
        Be nice and try to help find the test if possible.
        If the test is actually found without looking, then just use it.
        Otherwise, search from the script's down directory down.
        """
        if (os.path.exists(test_to_run)):
            abspath_test = os.path.abspath(test_to_run)
            return abspath_test

        for d, subdirs, files in os.walk(os.getcwd()):
            for f in files:
                if (f == test_to_run):
                    return os.path.join(d, f)

        # Not found, return the file, which will result in an error downstream when it can't be found.
        print("")
        print("ERROR: Test does not exist: " + test_to_run)
        print("")
        sys.exit(1)

    @staticmethod
    def read_config(config_file):
        clouds = []  # a list of lists. Inner lists have [node_num, ip, port]
        cfg = ConfigParser.RawConfigParser()
        cfg.read(config_file)
        for s in cfg.sections():
            items = cfg.items(s)
            cloud = [items[0][1], int(items[1][1])]
            clouds.append(cloud)
        return clouds

    def read_test_list_file(self, test_list_file):
        """
        Read in a test list file line by line.  Each line in the file is a test
        to add to the test run.

        @param test_list_file: Filesystem path to a file with a list of tests to run.
        @return: none
        """
        try:
            f = open(test_list_file, "r")
            s = f.readline()
            while (len(s) != 0):
                stripped = s.strip()
                if (len(stripped) == 0):
                    s = f.readline()
                    continue
                if (stripped.startswith("#")):
                    s = f.readline()
                    continue
                found_stripped = TestRunner.find_test(stripped)
                self.add_test(found_stripped)
                s = f.readline()
            f.close()
        except IOError as e:
            print("")
            print("ERROR: Failure reading test list: " + test_list_file)
            print("       (errno {0}): {1}".format(e.errno, e.strerror))
            print("")
            sys.exit(1)

    def build_test_list(self, test_group, run_small, run_medium, run_large, run_xlarge, nopass):
        """
        Recursively find the list of tests to run and store them in the object.
        Fills in self.tests and self.tests_not_started.

        @param test_group: Name of the test group of tests to run.
        @return:  none
        """
        if (self.terminated):
            return

        for root, dirs, files in os.walk(self.test_root_dir):
            if (root.endswith("Util")):
                continue

            # http://stackoverflow.com/questions/18282370/os-walk-iterates-in-what-order
            # os.walk() yields in each step what it will do in the next steps. 
            # You can in each step influence the order of the next steps by sorting the 
            # lists the way you want them. Quoting the 2.7 manual:

            # When topdown is True, the caller can modify the dirnames list in-place 
            # (perhaps using del or slice assignment), and walk() will only recurse into the 
            # subdirectories whose names remain in dirnames; this can be used to prune the search, 
            # impose a specific order of visiting

            # So sorting the dirNames will influence the order in which they will be visited:
            # do an inplace sort of dirs. Could do an inplace sort of files too, but sorted() is fine next.
            dirs.sort()

            # always do same order, for determinism when run on different machines
            for f in sorted(files):
                # Figure out if the current file under consideration is a test.
                is_test = False
                if (is_python_test_file(f)):
                    is_test = True
                if (is_ipython_notebook(f)):
                    is_test = True
                if (is_runit_test_file(f)):
                    is_test = True
                if (not is_test):
                    continue

                is_small = False
                is_medium = False
                is_large = False
                is_xlarge = False
                is_nopass = False
                is_nofeature = False

                if "xlarge" in f:
                    is_xlarge = True
                elif "medium" in f:
                    is_medium = True
                elif "large" in f:
                    is_large = True
                else:
                    is_small = True

                if "NOPASS" in f:
                    is_nopass = True
                if "NOFEATURE" in f:
                    is_nofeature = True

                if is_small and not run_small:
                    continue
                if is_medium and not run_medium:
                    continue
                if is_large and not run_large:
                    continue
                if is_xlarge and not run_xlarge:
                    continue

                if is_nopass and not nopass:
                    # skip all NOPASS tests for regular runs but still count the number of NOPASS tests
                    self.nopass_counter += 1
                    continue
                if is_nofeature and not nopass:
                    # skip all NOFEATURE tests for regular runs but still count the number of NOFEATURE tests
                    self.nofeature_counter += 1
                    continue
                if nopass and not is_nopass and not is_nofeature:
                    # if g_nopass flag is set, then ONLY run the NOPASS and NOFEATURE tests (skip all other tests)
                    continue

                if test_group is not None:
                    test_short_dir = self._calc_test_short_dir(os.path.join(root, f))
                    if (test_group.lower() not in test_short_dir) and test_group.lower() not in f:
                        continue

                self.add_test(os.path.join(root, f))

    def add_test(self, test_path):
        """
        Add one test to the list of tests to run.

        @param test_path: File system path to the test.
        @return: none
        """
        abs_test_path = os.path.abspath(test_path)
        abs_test_dir = os.path.dirname(abs_test_path)
        test_file = os.path.basename(abs_test_path)

        if (not os.path.exists(abs_test_path)):
            print("")
            print("ERROR: Test does not exist: " + abs_test_path)
            print("")
            sys.exit(1)

        test_short_dir = self._calc_test_short_dir(test_path)

        test = Test(abs_test_dir, test_short_dir, test_file, self.output_dir, self.ipynb_runner_dir)
        self.tests.append(test)
        self.tests_not_started.append(test)

    def start_clouds(self):
        """
        Start all H2O clouds.

        @return: none
        """
        if (self.terminated):
            return

        if (self.use_cloud):
            return

        print("")
        print("Starting clouds...")
        print("")

        for cloud in self.clouds:
            if (self.terminated):
                return
            cloud.start()

        print("")
        print("Waiting for H2O nodes to come up...")
        print("")

        for cloud in self.clouds:
            if (self.terminated):
                return
            cloud.wait_for_cloud_to_be_up()

    def run_tests(self, nopass):
        """
        Run all tests.

        @return: none
        """
        if (self.terminated):
            return

        if self._have_some_r_tests() and self.r_pkg_ver_chk == True: self._r_pkg_ver_chk()

        if self._have_some_py_tests() and self.path_to_whl is not None:
            # basically only do this if we have a whl to install
            self._log("")
            self._log("Setting up Python H2O package...")
            out_file_name = os.path.join(self.output_dir, "pythonSetup.out.txt")
            out = open(out_file_name, "w")

            cmd = ["pip", "install", self.path_to_whl, "--force-reinstall"]
            child = subprocess.Popen(args=cmd,
                                     stdout=out,
                                     stderr=subprocess.STDOUT)
            rv = child.wait()
            if (self.terminated):
                return
            if (rv != 0):
                print("")
                print("ERROR: Python setup failed.")
                print("       (See " + out_file_name + ")")
                print("")
                sys.exit(1)
            out.close()

        num_tests = len(self.tests)
        num_nodes = self.num_clouds * self.nodes_per_cloud
        self._log("")
        if (self.use_client):
            client_message = " (+ client mode)"
        else:
            client_message = ""
        if (self.use_cloud):
            self._log("Starting {} tests...".format(num_tests))
        elif (self.use_cloud2):
            self._log("Starting {} tests on {} clouds...".format(num_tests, len(self.clouds)))
        else:
            self._log("Starting {} tests on {} clouds with {} total H2O worker nodes{}...".format(num_tests,
                                                                                                  self.num_clouds,
                                                                                                  num_nodes,
                                                                                                  client_message))
        self._log("")

        # Start the first n tests, where n is the lesser of the total number of tests and the total number of clouds.
        start_count = min(len(self.tests_not_started), len(self.clouds), 30)
        if (g_use_cloud2):
            start_count = min(start_count, 75)  # only open up 30 processes locally
        for i in range(start_count):
            cloud = self.clouds[i]
            ip = cloud.get_ip()
            port = cloud.get_port()
            self._start_next_test_on_ip_port(ip, port)

        # As each test finishes, send a new one to the cloud that just freed up.
        while (len(self.tests_not_started) > 0):
            if (self.terminated):
                return
            completed_test = self._wait_for_one_test_to_complete()
            if (self.terminated):
                return
            self._report_test_result(completed_test, nopass)
            ip_of_completed_test = completed_test.get_ip()
            port_of_completed_test = completed_test.get_port()
            if self._h2o_exists_and_healthy(ip_of_completed_test, port_of_completed_test):
                self._start_next_test_on_ip_port(ip_of_completed_test, port_of_completed_test)

        # Wait for remaining running tests to complete.
        while (len(self.tests_running) > 0):
            if (self.terminated):
                return
            completed_test = self._wait_for_one_test_to_complete()
            if (self.terminated):
                return
            self._report_test_result(completed_test, nopass)

    def check_clouds(self):
        """
        for all clouds, check if connection to h2o exists, and that h2o is healthy.
        """
<<<<<<< HEAD
        time.sleep(3)
        for c in self.clouds: self._h2o_exists_and_healthy(c.get_ip(), c.get_port())
=======
        time.sleep(5)
	print("Checking cloud health...")
        for c in self.clouds:
            self._h2o_exists_and_healthy(c.get_ip(), c.get_port())
            print("Node {} healthy.").format(c)
>>>>>>> c7339d05

    def stop_clouds(self):
        """
        Stop all H2O clouds.

        @return: none
        """
        if (self.terminated):
            return

        if (self.use_cloud or self.use_cloud2):
            print("")
            print("All tests completed...")
            print("")
            return

        print("")
        print("All tests completed; tearing down clouds...")
        print("")
        for cloud in self.clouds:
            cloud.stop()

    def report_summary(self, nopass):
        """
        Report some summary information when the tests have finished running.

        @return: none
        """
        passed = 0
        nopass_but_tolerate = 0
        nofeature_but_tolerate = 0
        failed = 0
        notrun = 0
        total = 0
        true_fail_list = []
        terminated_list = []
        for test in self.tests:
            if (test.get_passed()):
                passed += 1
            else:
                if (test.get_nopass(nopass)):
                    nopass_but_tolerate += 1

                if (test.get_nofeature(nopass)):
                    nofeature_but_tolerate += 1

                if (test.get_completed()):
                    failed += 1
                    if (not test.get_nopass(nopass) and not test.get_nofeature(nopass)):
                        true_fail_list.append(test.get_test_name())
                else:
                    notrun += 1

                if (test.get_terminated()):
                    terminated_list.append(test.get_test_name())
            total += 1

        if ((passed + nopass_but_tolerate + nofeature_but_tolerate) == total):
            self.regression_passed = True
        else:
            self.regression_passed = False

        end_seconds = time.time()
        delta_seconds = end_seconds - self.start_seconds
        run = total - notrun
        self._log("")
        self._log("----------------------------------------------------------------------")
        self._log("")
        self._log("SUMMARY OF RESULTS")
        self._log("")
        self._log("----------------------------------------------------------------------")
        self._log("")
        self._log("Total tests:             " + str(total))
        self._log("Passed:                  " + str(passed))
        self._log("Did not pass:            " + str(failed))
        self._log("Did not complete:        " + str(notrun))
        self._log("Tolerated NOPASS:        " + str(nopass_but_tolerate))
        self._log("Tolerated NOFEATURE:     " + str(nofeature_but_tolerate))
        self._log("NOPASS tests skipped:    " + str(self.nopass_counter))
        self._log("NOFEATURE tests skipped: " + str(self.nofeature_counter))
        self._log("")
        self._log("Total time:              %.2f sec" % delta_seconds)
        if (run > 0):
            self._log("Time/completed test:     %.2f sec" % (delta_seconds / run))
        else:
            self._log("Time/completed test:     N/A")
        self._log("")
        if (len(true_fail_list) > 0):
            self._log("True fail list:          " + ", ".join(true_fail_list))
        if (len(terminated_list) > 0):
            self._log("Terminated list:         " + ", ".join(terminated_list))
        if (len(self.bad_clouds) > 0):
            self._log("Bad cloud list:          " + ", ".join(["{0}:{1}".format(bc[0], bc[1]) for bc in self.bad_clouds]))

    def terminate(self):
        """
        Terminate all running clouds.  (Due to a signal.)

        @return: none
        """
        self.terminated = True

        for test in self.tests:
            test.cancel()

        for test in self.tests:
            test.terminate_if_started()

        for cloud in self.clouds:
            cloud.terminate()

    def get_regression_passed(self):
        """
        Return whether the overall regression passed or not.

        @return: true if the exit value should be 0, false otherwise.
        """
        return self.regression_passed

    # --------------------------------------------------------------------
    # Private methods below this line.
    # --------------------------------------------------------------------
    def _r_pkg_ver_chk(self):
        """
        Run R script that checks if the Jenkins-approve R packages and versions are present. Exit, if they are not
        present or if the requirements file cannot be retrieved.
        """

        self._log("")
        self._log("Conducting R package/version check...")
        out_file_name = os.path.join(self.output_dir, "package_version_check_out.txt")
        out = open(out_file_name, "w")

        pkg_ver_chk_update_r = os.path.normpath(os.path.join(self.test_root_dir,"..","scripts",
                                                             "package_version_check_update.R"))
        cmd = ["R", "--vanilla", "-f", pkg_ver_chk_update_r, "--args", "check",]

        child = subprocess.Popen(args=cmd, stdout=out)
        rv = child.wait()
        if (self.terminated):
            return
        if (rv == 1 or rv == 3):
            self._log("")
            self._log("ERROR: " + pkg_ver_chk_update_r + " failed.")
            self._log("       See " + out_file_name)
            sys.exit(1)
        if (rv == 2):
            self._log("")
            self._log("WARNING: System version of R differs from Jenkins-approved version.")
            self._log("         See " + out_file_name)
        out.close()

    def _calc_test_short_dir(self, test_path):
        """
        Calculate directory of test relative to test_root_dir.

        @param test_path: Path to test file.
        @return: test_short_dir, relative directory containing test (relative to test_root_dir).
        """
        abs_test_root_dir = os.path.abspath(self.test_root_dir)
        abs_test_path = os.path.abspath(test_path)
        abs_test_dir = os.path.dirname(abs_test_path)

        test_short_dir = abs_test_dir

        # Look to elide longest prefix first.
        prefix = os.path.join(abs_test_root_dir, "")
        if (test_short_dir.startswith(prefix)):
            test_short_dir = test_short_dir.replace(prefix, "", 1)

        prefix = abs_test_root_dir
        if (test_short_dir.startswith(prefix)):
            test_short_dir = test_short_dir.replace(prefix, "", 1)

        return test_short_dir

    def _have_some_r_tests(self):
        """
        Do we have any R tests to run at all?
        (There might be tests of a different language to run, even if there are no R tests.)
        """
        for test in self.tests:
            test_name = test.get_test_name()
            if (is_runit_test_file(test_name)):
                return True

        return False

    def _have_some_py_tests(self):
        """
        dumb check for pyunits
        """
        for test in self.tests:
            test_name = test.get_test_name()
            if is_python_test_file(test_name):
                return True

        return False

    def _create_failed_output_dir(self):
        try:
            os.makedirs(self.failed_output_dir)
        except OSError as e:
            print("")
            print("mkdir failed (errno {0}): {1}".format(e.errno, e.strerror))
            print("    " + self.failed_output_dir)
            print("")
            print("(try adding --wipe)")
            print("")
            sys.exit(1)

    def _create_output_dir(self):
        try:
            os.makedirs(self.output_dir)
        except OSError as e:
            print("")
            print("mkdir failed (errno {0}): {1}".format(e.errno, e.strerror))
            print("    " + self.output_dir)
            print("")
            print("(try adding --wipe)")
            print("")
            sys.exit(1)

    def _create_testreport_dir(self):
        try:
            if not os.path.exists(self.testreport_dir):
                os.makedirs(self.testreport_dir)
        except OSError as e:
            print("")
            print("mkdir failed (errno {0}): {1}".format(e.errno, e.strerror))
            print("    " + self.testreport_dir)
            print("")
            sys.exit(1)

    def _start_next_test_on_ip_port(self, ip, port):
        test = self.tests_not_started.pop(0)
        self.tests_running.append(test)
        test.start(ip, port)

    def _wait_for_one_test_to_complete(self):
        while (True):
            if len(self.tests_running) > 0:
                for test in self.tests_running:
                    if (test.is_completed()):
                        self.tests_running.remove(test)
                        return test
                time.sleep(1)
            else:
                self._log('WAITING FOR ONE TEST TO COMPLETE, BUT THERE ARE NO RUNNING TESTS. EXITING...')
                sys.exit(1)

    def _report_test_result(self, test, nopass):
        port = test.get_port()
        now = time.time()
        duration = now - test.start_seconds
        test_name = test.get_test_name()
        if (test.get_passed()):
            s = "PASS      %d %4ds %-60s" % (port, duration, test_name)
            self._log(s)
            if self.produce_unit_reports:
                self._report_xunit_result("r_suite", test_name, duration, False)
        else:
            s = "     FAIL %d %4ds %-60s %s  %s" % \
                (port, duration, test.get_test_name(), test.get_output_dir_file_name(), test.get_seed_used())
            self._log(s)
            f = self._get_failed_filehandle_for_appending()
            f.write(test.get_test_dir_file_name() + "\n")
            f.close()
            # Report junit
            if self.produce_unit_reports:
                if not test.get_nopass(nopass):
                    self._report_xunit_result("r_suite", test_name, duration, False, "TestFailure", "Test failed",
                                              "See {}".format(test.get_output_dir_file_name()))
                else:
                    self._report_xunit_result("r_suite", test_name, duration, True)
            # Copy failed test output into directory failed
            if not test.get_nopass(nopass) and not test.get_nofeature(nopass):
                shutil.copy(test.get_output_dir_file_name(), self.failed_output_dir)

    # XSD schema for xunit reports is here; http://windyroad.com.au/dl/Open%20Source/JUnit.xsd
    def _report_xunit_result(self, testsuite_name, testcase_name, testcase_runtime,
                             skipped=False, failure_type=None, failure_message=None, failure_description=None):
        errors = 0
        failures = 1 if failure_type else 0
        skip = 1 if skipped else 0
        failure = "" if not failure_type else """"<failure type="{}" message="{}">{}</failure>""" \
            .format(failure_type, failure_message, failure_description)

        xml_report = """<?xml version="1.0" encoding="UTF-8"?>
<testsuite name="{testsuiteName}" tests="1" errors="{errors}" failures="{failures}" skip="{skip}">
  <testcase classname="{testcaseClassName}" name="{testcaseName}" time="{testcaseRuntime}">
  {failure}
  </testcase>
</testsuite>
""".format(testsuiteName=testsuite_name, testcaseClassName=testcase_name, testcaseName=testcase_name,
           testcaseRuntime=testcase_runtime, failure=failure,
           errors=errors, failures=failures, skip=skip)

        self._save_xunit_report(testsuite_name, testcase_name, xml_report)

    def _save_xunit_report(self, testsuite, testcase, report):
        f = self._get_testreport_filehandle(testsuite, testcase)
        f.write(report)
        f.close()

    def _log(self, s):
        f = self._get_summary_filehandle_for_appending()
        print(s)
        sys.stdout.flush()
        f.write(s + "\n")
        f.close()

    def _get_summary_filehandle_for_appending(self):
        summary_file_name = os.path.join(self.output_dir, "summary.txt")
        f = open(summary_file_name, "a+")
        return f

    def _get_failed_filehandle_for_appending(self):
        summary_file_name = os.path.join(self.output_dir, "failed.txt")
        f = open(summary_file_name, "a+")
        return f

    def _get_testreport_filehandle(self, testsuite, testcase):
        testreport_file_name = os.path.join(self.testreport_dir, "TEST_{0}_{1}.xml".format(testsuite, testcase))
        f = open(testreport_file_name, "w+")
        return f

    def __str__(self):
        s = "\n"
        s += "test_root_dir:    {}\n".format(self.test_root_dir)
        s += "output_dir:       {}\n".format(self.output_dir)
        s += "h2o_jar:          {}\n".format(self.h2o_jar)
        s += "num_clouds:       {}\n".format(self.num_clouds)
        s += "nodes_per_cloud:  {}\n".format(self.nodes_per_cloud)
        s += "base_port:        {}\n".format(self.base_port)
        s += "\n"
        for c in self.clouds:
            s += str(c)
        s += "\n"
        # for t in self.tests:
        #     s += str(t)
        return s

    def _h2o_exists_and_healthy(self, ip, port):
        """
        check if connection to h2o exists, and that h2o is healthy.
        """
        global __H2O_REST_API_VERSION__
        h2o_okay = False
        try:
            http = requests.get("http://{}:{}/{}/{}".format(ip,port,__H2O_REST_API_VERSION__,"Cloud?skip_ticks=true"))
            h2o_okay = http.json()['cloud_healthy']
        except exceptions.ConnectionError: pass
        if not h2o_okay: self._remove_cloud(ip, port)
        return h2o_okay

    def _remove_cloud(self, ip, port):
        """
        add the ip, port to TestRunner's bad cloud list. remove the bad cloud from the TestRunner's cloud list.
        terminate TestRunner if no good clouds remain.
        """
        if not [ip, str(port)] in self.bad_clouds: self.bad_clouds.append([ip, str(port)])
        cidx = 0
        found_cloud = False
        for cloud in self.clouds:
            if cloud.get_ip() == ip and cloud.get_port() == str(port):
                found_cloud = True
                break
            cidx = cidx + 1
        if found_cloud: self.clouds.pop(cidx)
        if len(self.clouds) == 0:
            self._log('NO GOOD CLOUDS REMAINING...')
            self.terminate()

# --------------------------------------------------------------------
# Main program
# --------------------------------------------------------------------

# Global variables that can be set by the user.
g_script_name = ""
g_base_port = 40000
g_num_clouds = 5
g_nodes_per_cloud = 1
g_wipe_test_state = False
g_wipe_output_dir = False
g_test_to_run = None
g_test_list_file = None
g_test_group = None
g_run_small = True
g_run_medium = True
g_run_large = True
g_run_xlarge = True
g_use_cloud = False
g_use_cloud2 = False
g_use_client = False
g_config = None
g_use_ip = None
g_use_port = None
g_no_run = False
g_jvm_xmx = "1g"
g_nopass = False
g_convenient = False
g_path_to_h2o_jar = None
g_path_to_tar = None
g_path_to_whl = None
g_produce_unit_reports = True
g_phantomjs_to = 3600
g_phantomjs_packs = "examples"
g_r_pkg_ver_chk = False

# Global variables that are set internally.
g_output_dir = None
g_runner = None
g_handling_signal = False


def use(x):
    """ Hack to remove compiler warning. """
    if False:
        print(x)


def signal_handler(signum, stackframe):
    global g_runner
    global g_handling_signal

    use(stackframe)

    if (g_handling_signal):
        # Don't do this recursively.
        return
    g_handling_signal = True

    print("")
    print("----------------------------------------------------------------------")
    print("")
    print("SIGNAL CAUGHT (" + str(signum) + ").  TEARING DOWN CLOUDS.")
    print("")
    print("----------------------------------------------------------------------")
    g_runner.terminate()


def usage():
    print("")
    print("Usage:  " + g_script_name + " [...options...]")
    print("")
    print("    (Output dir is: " + g_output_dir + ")")
    print("    (Default number of clouds is: " + str(g_num_clouds) + ")")
    print("")
    print("    --wipeall        Remove all prior test state before starting, particularly")
    print("                     random seeds.")
    print("                     (Removes master_seed file and all Rsandbox directories.")
    print("                     Also wipes the output dir before starting.)")
    print("")
    print("    --wipe           Wipes the output dir before starting.  Keeps old random seeds.")
    print("")
    print("    --baseport       The first port at which H2O starts searching for free ports.")
    print("")
    print("    --numclouds      The number of clouds to start.")
    print("                     Each test is randomly assigned to a cloud.")
    print("")
    print("    --numnodes       The number of nodes in the cloud.")
    print("                     When this is specified, numclouds must be 1.")
    print("")
    print("    --test           If you only want to run one test, specify it like this.")
    print("")
    print("    --testlist       A file containing a list of tests to run (for example the")
    print("                     'failed.txt' file from the output directory).")
    print("")
    print("    --testgroup      Test a group of tests by function:")
    print("                     pca, glm, kmeans, gbm, rf, deeplearning, algos, golden, munging")
    print("")
    print("    --testsize       Sizes (and by extension length) of tests to run:")
    print("                     s=small (seconds), m=medium (a minute or two), l=large (longer), x=xlarge (very big)")
    print("                     (Default is to run all tests.)")
    print("")
    print("    --usecloud       ip:port of cloud to send tests to instead of starting clouds.")
    print("                     (When this is specified, numclouds is ignored.)")
    print("")
    print("    --usecloud2      cloud.cfg: Use a set clouds defined in cloud.config to run tests on.")
    print("                     (When this is specified, numclouds, numnodes, and usecloud are ignored.)")
    print("")
    print("    --client         Send REST API commands through client mode.")
    print("")
    print("    --norun          Perform side effects like wipe, but don't actually run tests.")
    print("")
    print("    --jvm.xmx        Configure size of launched JVM running H2O. E.g. '--jvm.xmx 3g'")
    print("")
    print("    --nopass         Run the NOPASS and NOFEATURE tests only and do not ignore any failures.")
    print("")
    print("    --c              Start the JVMs in a convenient location.")
    print("")
    print("    --h2ojar         Supply a path to the H2O jar file.")
    print("")
    print("    --tar            Supply a path to the R TAR.")
    print("")
    print("    --pto            The phantomjs timeout in seconds. Default is 3600 (1hr).")
    print("")
    print("    --noxunit        Do not produce xUnit reports.")
    print("")
    print("    --rPkgVerChk     Check that Jenkins-approved R packages/versions are present")
    print("")
    print("    If neither --test nor --testlist is specified, then the list of tests is")
    print("    discovered automatically as files matching '*runit*.R'.")
    print("")
    print("")
    print("Examples:")
    print("")
    print("    Just accept the defaults and go (note: output dir must not exist):")
    print("        "+g_script_name)
    print("")
    print("    Remove all random seeds (i.e. make new ones) but don't run any tests:")
    print("        "+g_script_name+" --wipeall --norun")
    print("")
    print("    For a powerful laptop with 8 cores (keep default numclouds):")
    print("        "+g_script_name+" --wipeall")
    print("")
    print("    For a big server with 32 cores:")
    print("        "+g_script_name+" --wipeall --numclouds 16")
    print("")
    print("    Just run the tests that finish quickly")
    print("        "+g_script_name+" --wipeall --testsize s")
    print("")
    print("    Run one specific test, keeping old random seeds:")
    print("        "+g_script_name+" --wipe --test path/to/test.R")
    print("")
    print("    Rerunning failures from a previous run, keeping old random seeds:")
    print("        # Copy failures.txt, otherwise --wipe removes the directory with the list!")
    print("        cp " + os.path.join(g_output_dir, "failures.txt") + " .")
    print("        "+g_script_name+" --wipe --numclouds 16 --testlist failed.txt")
    print("")
    print("    Run tests on a pre-existing cloud (e.g. in a debugger), keeping old random seeds:")
    print("        "+g_script_name+" --wipe --usecloud ip:port")
    sys.exit(1)


def unknown_arg(s):
    print("")
    print("ERROR: Unknown argument: " + s)
    print("")
    usage()


def bad_arg(s):
    print("")
    print("ERROR: Illegal use of (otherwise valid) argument: " + s)
    print("")
    usage()


def error(s):
    print("")
    print("ERROR: " + s)
    print("")
    usage()


def parse_args(argv):
    global g_base_port
    global g_num_clouds
    global g_nodes_per_cloud
    global g_wipe_test_state
    global g_wipe_output_dir
    global g_test_to_run
    global g_test_list_file
    global g_test_group
    global g_run_small
    global g_run_medium
    global g_run_large
    global g_run_xlarge
    global g_use_cloud
    global g_use_cloud2
    global g_use_client
    global g_config
    global g_use_ip
    global g_use_port
    global g_no_run
    global g_jvm_xmx
    global g_nopass
    global g_convenient
    global g_path_to_h2o_jar
    global g_path_to_tar
    global g_path_to_whl
    global g_produce_unit_reports
    global g_phantomjs_to
    global g_phantomjs_packs
    global g_r_pkg_ver_chk

    i = 1
    while (i < len(argv)):
        s = argv[i]

        if (s == "--baseport"):
            i += 1
            if (i > len(argv)):
                usage()
            g_base_port = int(argv[i])
        elif (s == "--numclouds"):
            i += 1
            if (i > len(argv)):
                usage()
            g_num_clouds = int(argv[i])
        elif (s == "--numnodes"):
            i += 1
            if (i > len(argv)):
                usage()
            g_nodes_per_cloud = int(argv[i])
        elif (s == "--wipeall"):
            g_wipe_test_state = True
            g_wipe_output_dir = True
        elif (s == "--wipe"):
            g_wipe_output_dir = True
        elif (s == "--test"):
            i += 1
            if (i > len(argv)):
                usage()
            g_test_to_run = TestRunner.find_test(argv[i])
        elif (s == "--testlist"):
            i += 1
            if (i > len(argv)):
                usage()
            g_test_list_file = argv[i]
        elif (s == "--testgroup"):
            i += 1
            if (i > len(argv)):
                usage()
            g_test_group = argv[i]
        elif (s == "--testsize"):
            i += 1
            if (i > len(argv)):
                usage()
            v = argv[i]
            if (re.match(r'(s)?(m)?(l)?', v)):
                if 's' not in v:
                    g_run_small = False
                if 'm' not in v:
                    g_run_medium = False
                if 'l' not in v:
                    g_run_large = False
                if 'x' not in v:
                    g_run_xlarge = False
            else:
                bad_arg(s)
        elif (s == "--usecloud"):
            i += 1
            if (i > len(argv)):
                usage()
            s = argv[i]
            m = re.match(r'(\S+):([1-9][0-9]*)', s)
            if (m is None):
                unknown_arg(s)
            g_use_cloud = True
            g_use_ip = m.group(1)
            port_string = m.group(2)
            g_use_port = int(port_string)
        elif (s == "--usecloud2"):
            i += 1
            if (i > len(argv)):
                usage()
            s = argv[i]
            if (s is None):
                unknown_arg(s)
            g_use_cloud2 = True
            g_config = s
        elif (s == "--client"):
            g_use_client = True
        elif (s == "--nopass"):
            g_nopass = True
        elif s == "--c":
            g_convenient = True
        elif s == "--h2ojar":
            i += 1
            g_path_to_h2o_jar = os.path.abspath(argv[i])
        elif s == "--pto":
            i += 1
            g_phantomjs_to = int(argv[i])
        elif s == "--ptt":
            i += 1
            g_phantomjs_packs = argv[i]
        elif s == "--tar":
            i += 1
            g_path_to_tar = os.path.abspath(argv[i])
        elif s == "--whl":
            i += 1
            g_path_to_whl = os.path.abspath(argv[i])
        elif (s == "--jvm.xmx"):
            i += 1
            if (i > len(argv)):
                usage()
            g_jvm_xmx = argv[i]
        elif (s == "--norun"):
            g_no_run = True
        elif (s == "--noxunit"):
            g_produce_unit_reports = False
        elif (s == "-h" or s == "--h" or s == "-help" or s == "--help"):
            usage()
        elif (s == "--rPkgVerChk"):
            g_r_pkg_ver_chk = True
        else:
            unknown_arg(s)

        i += 1

    if ((int(g_use_client) + int(g_use_cloud) + int(g_use_cloud2)) > 1):
        print("")
        print("ERROR: --client, --usecloud and --usecloud2 are mutually exclusive.")
        print("")
        sys.exit(1)


def wipe_output_dir():
    print("")
    print("Wiping output directory...")
    try:
        if (os.path.exists(g_output_dir)):
            shutil.rmtree(g_output_dir)
    except OSError as e:
        print("")
        print("ERROR: Removing output directory failed: " + g_output_dir)
        print("       (errno {0}): {1}".format(e.errno, e.strerror))
        print("")
        sys.exit(1)


def wipe_test_state(test_root_dir):
    print("")
    print("Wiping test state (including random seeds)...")
    if (True):
        possible_seed_file = os.path.join(test_root_dir, str("master_seed"))
        if (os.path.exists(possible_seed_file)):
            try:
                os.remove(possible_seed_file)
            except OSError as e:
                print("")
                print("ERROR: Removing seed file failed: " + possible_seed_file)
                print("       (errno {0}): {1}".format(e.errno, e.strerror))
                print("")
                sys.exit(1)
    for d, subdirs, files in os.walk(test_root_dir):
        for s in subdirs:
            if ("Rsandbox" in s):
                rsandbox_dir = os.path.join(d, s)
                try:
                    shutil.rmtree(rsandbox_dir)
                except OSError as e:
                    print("")
                    print("ERROR: Removing RSandbox directory failed: " + rsandbox_dir)
                    print("       (errno {0}): {1}".format(e.errno, e.strerror))
                    print("")
                    sys.exit(1)


def main(argv):
    """
    Main program.

    @return: none
    """
    global g_script_name
    global g_num_clouds
    global g_nodes_per_cloud
    global g_output_dir
    global g_failed_output_dir
    global g_test_to_run
    global g_test_list_file
    global g_test_group
    global g_runner
    global g_nopass
    global g_path_to_tar
    global g_path_to_whl

    g_script_name = os.path.basename(argv[0])

    # Calculate the ipynb_runner_dir
    ipynb_runner_dir = os.path.dirname(os.path.realpath(argv[0]))

    # Calculate test_root_dir.
    test_root_dir = os.path.realpath(os.getcwd())

    # Calculate global variables.
    g_output_dir = os.path.join(test_root_dir, str("results"))
    g_failed_output_dir = os.path.join(g_output_dir, str("failed"))
    testreport_dir = os.path.join(test_root_dir, str("../build/test-results"))

    # Override any defaults with the user's choices.
    parse_args(argv)

    # Look for h2o jar file.
    h2o_jar = g_path_to_h2o_jar
    if (h2o_jar is None):
        possible_h2o_jar_parent_dir = test_root_dir
        while (True):
            possible_h2o_jar_dir = os.path.join(possible_h2o_jar_parent_dir, "build")
            possible_h2o_jar = os.path.join(possible_h2o_jar_dir, "h2o.jar")
            if (os.path.exists(possible_h2o_jar)):
                h2o_jar = possible_h2o_jar
                break

            next_possible_h2o_jar_parent_dir = os.path.dirname(possible_h2o_jar_parent_dir)
            if (next_possible_h2o_jar_parent_dir == possible_h2o_jar_parent_dir):
                break

            possible_h2o_jar_parent_dir = next_possible_h2o_jar_parent_dir

    # Wipe output directory if requested.
    if (g_wipe_output_dir):
        wipe_output_dir()

    # Wipe persistent test state if requested.
    if (g_wipe_test_state):
        wipe_test_state(test_root_dir)

    # Create runner object.
    # Just create one cloud if we're only running one test, even if the user specified more.
    if (g_test_to_run is not None):
        g_num_clouds = 1

    g_runner = TestRunner(test_root_dir,
                          g_use_cloud, g_use_cloud2, g_use_client, g_config, g_use_ip, g_use_port,
                          g_num_clouds, g_nodes_per_cloud, h2o_jar, g_base_port, g_jvm_xmx,
                          g_output_dir, g_failed_output_dir, g_path_to_tar, g_path_to_whl, g_produce_unit_reports,
                          testreport_dir, ipynb_runner_dir, g_r_pkg_ver_chk)

    # Build test list.
    if (g_test_to_run is not None):
        g_runner.add_test(g_test_to_run)
    elif (g_test_list_file is not None):
        g_runner.read_test_list_file(g_test_list_file)
    else:
        # Test group can be None or not.
        g_runner.build_test_list(g_test_group, g_run_small, g_run_medium, g_run_large, g_run_xlarge,  g_nopass)

    # If no run is specified, then do an early exit here.
    if (g_no_run):
        sys.exit(0)

    # Handle killing the runner.
    signal.signal(signal.SIGINT, signal_handler)
    signal.signal(signal.SIGTERM, signal_handler)

    # Sanity check existence of H2O jar file before starting the cloud.
    if ((h2o_jar is None) or (not os.path.exists(h2o_jar))):
        print("")
        print("ERROR: H2O jar not found")
        print("")
        sys.exit(1)

    # Run.
    try:
        g_runner.start_clouds()
        g_runner.run_tests(g_nopass)
    finally:
        g_runner.check_clouds()
        g_runner.stop_clouds()
        g_runner.report_summary(g_nopass)

    # If the overall regression did not pass then exit with a failure status code.
    if (not g_runner.get_regression_passed()):
        sys.exit(1)

if __name__ == "__main__":
    main(sys.argv)<|MERGE_RESOLUTION|>--- conflicted
+++ resolved
@@ -1176,16 +1176,11 @@
         """
         for all clouds, check if connection to h2o exists, and that h2o is healthy.
         """
-<<<<<<< HEAD
         time.sleep(3)
-        for c in self.clouds: self._h2o_exists_and_healthy(c.get_ip(), c.get_port())
-=======
-        time.sleep(5)
-	print("Checking cloud health...")
+	    print "Checking cloud health..."
         for c in self.clouds:
             self._h2o_exists_and_healthy(c.get_ip(), c.get_port())
             print("Node {} healthy.").format(c)
->>>>>>> c7339d05
 
     def stop_clouds(self):
         """
