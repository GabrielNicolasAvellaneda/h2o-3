--- conflicted
+++ resolved
@@ -5,10 +5,7 @@
 import water.fvec.TransformWrappedVec;
 import water.fvec.Vec;
 import water.rapids.Rapids;
-<<<<<<< HEAD
 import water.rapids.ast.AstFunction;
-=======
->>>>>>> 430346b9
 import water.rapids.ast.AstPrimitive;
 import water.rapids.ast.AstRoot;
 
@@ -147,16 +144,12 @@
 
   public TransformWrappedVec toWrappedVec() {
     // AstRoot fun = new AstExec(toRapids()).parse();
-<<<<<<< HEAD
-    AstFunction fun = (AstFunction) Rapids.parse(toRapids());
-=======
     AstRoot root = Rapids.parse(toRapids());
 
     if (! (root instanceof AstPrimitive))
       throw new H2OIllegalArgumentException("Internal error in transform engine", "Internal error in transform engine: expected the transform expression to parse as an AstPrimitive, but it's a: " + root.getClass() + ": " + toRapids());
 
     AstPrimitive fun = (AstPrimitive)root;
->>>>>>> 430346b9
     return new TransformWrappedVec(_anyVec.group().addVec(), _anyVec._rowLayout, fun, _vecs.toArray(new Key[_vecs.size()]));
   }
 
