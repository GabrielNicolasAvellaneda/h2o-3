--- conflicted
+++ resolved
@@ -34,18 +34,6 @@
   // beginning of a run.
   @Test
   public void testCheckGradientBinomial() {
-<<<<<<< HEAD
-    Scope.enter();
-    Frame trainBinomialEnum = parse_test_file("smalldata/glm_ordinal_logit/ordinal_binomial_training_set_enum_small.csv");
-    Scope.track(trainBinomialEnum);
-    convert2Enum(trainBinomialEnum, new int[]{0,1,2,3,4,5,6,34}); // convert enum columns
-    Frame trainBinomial = parse_test_file("smalldata/glm_ordinal_logit/ordinal_binomial_training_set_small.csv");
-    Scope.track(trainBinomial);
-    convert2Enum(trainBinomial, new int[]{34});
-    checkGradientWithBinomial(trainBinomial, 34, "C35"); // only numerical columns
-    checkGradientWithBinomial(trainBinomialEnum, 34, "C35"); // with enum and numerical columns
-    Scope.exit();
-=======
     try {
       Scope.enter();
       Frame trainBinomialEnum = parse_test_file("smalldata/glm_ordinal_logit/ordinal_binomial_training_set_enum_small.csv");
@@ -59,37 +47,12 @@
     } finally {
       Scope.exit();
     }
->>>>>>> cd717b22
   }
 
   // test and make sure the h2opredict, pojo and mojo predict agrees with multinomial dataset that includes
   // both enum and numerical datasets
   @Test
   public void testOrdinalPredMojoPojo() {
-<<<<<<< HEAD
-    Scope.enter();
-    Frame trainMultinomial = parse_test_file("smalldata/glm_ordinal_logit/ordinal_multinomial_training_set_small.csv");
-    Scope.track(trainMultinomial);
-    convert2Enum(trainMultinomial, new int[] {25});
-    GLMModel.GLMParameters paramsO = new GLMModel.GLMParameters(GLMModel.GLMParameters.Family.ordinal,
-            GLMModel.GLMParameters.Family.ordinal.defaultLink, new double[]{0}, new double[]{0}, 0, 0);
-    paramsO._train = trainMultinomial._key;
-    paramsO._lambda_search = false;
-    paramsO._response_column = "C26";
-    paramsO._lambda = new double[]{0};
-    paramsO._alpha = new double[]{0.001};  // l1pen
-    paramsO._objective_epsilon = 1e-6;
-    paramsO._beta_epsilon = 1e-4;
-    paramsO._standardize = false;
-
-    GLMModel model = new GLM(paramsO).trainModel().get();
-
-    Scope.track_generic(model);
-    Frame pred = model.score(trainMultinomial);
-    Scope.track(pred);
-    Assert.assertTrue(model.testJavaScoring(trainMultinomial, pred, _tol));
-    Scope.exit();
-=======
     try {
       Scope.enter();
       Frame trainMultinomial = Scope.track(parse_test_file("smalldata/glm_ordinal_logit/ordinal_multinomial_training_set_small.csv"));
@@ -115,7 +78,6 @@
     } finally {
       Scope.exit();
     }
->>>>>>> cd717b22
   }
 
   // test ordinal regression with few iterations to make sure our gradient calculation and update is correct
@@ -123,37 +85,6 @@
   // alternate calculation without the distributed framework.  The datasets contains only numerical columns.
   @Test
   public void testOrdinalMultinomial() {
-<<<<<<< HEAD
-    Scope.enter();
-    Frame trainMultinomial = parse_test_file("smalldata/glm_ordinal_logit/ordinal_multinomial_training_set_small.csv");
-    Scope.track(trainMultinomial);
-    convert2Enum(trainMultinomial, new int[] {25});
-    int iterNum = rand.nextInt(10)+2;   // number of iterations to test
-    GLMModel.GLMParameters paramsO = new GLMModel.GLMParameters(GLMModel.GLMParameters.Family.ordinal,
-            GLMModel.GLMParameters.Family.ordinal.defaultLink, new double[]{0}, new double[]{0}, 0, 0);
-    paramsO._train = trainMultinomial._key;
-    paramsO._lambda_search = false;
-    paramsO._response_column = "C26";
-    paramsO._lambda = new double[]{1e-6};  // no regularization here
-    paramsO._alpha = new double[]{1e-5};  // l1pen
-    paramsO._objective_epsilon = 1e-6;
-    paramsO._beta_epsilon = 1e-4;
-    paramsO._max_iterations = iterNum;
-    paramsO._standardize = false;
-    paramsO._seed = 987654321;
-    paramsO._obj_reg = 1e-7;
-
-    GLMModel model = new GLM(paramsO).trainModel().get();
-    Scope.track_generic(model);
-    double[] interceptPDF = model._ymu;
-    double[][] coeffs = model._output._global_beta_multinomial; // class by npred
-    double[] beta = new double[coeffs[0].length-1]; // coefficients not including the intercepts
-    double[] icpt = new double[coeffs.length-1]; // all the intercepts
-    updateOrdinalCoeff( trainMultinomial, 25, paramsO, interceptPDF, coeffs[0].length,
-            Integer.parseInt(model._output._model_summary.getCellValues()[0][5].toString()), beta, icpt);
-    Scope.exit();
-    compareMultCoeffs(coeffs, beta, icpt);  // compare and check coefficients agree
-=======
     try {
       Scope.enter();
       Frame trainMultinomial = Scope.track(parse_test_file("smalldata/glm_ordinal_logit/ordinal_multinomial_training_set_small.csv"));
@@ -189,7 +120,6 @@
     } finally {
       Scope.exit();
     }
->>>>>>> cd717b22
   }
 
   public void compareMultCoeffs(double[][] coeffs, double[] beta, double[] icpt) {
