--- conflicted
+++ resolved
@@ -9,9 +9,6 @@
 public class PCAV99 extends ModelBuilderSchema<PCA,PCAV99,PCAV99.PCAParametersV99> {
 
   public static final class PCAParametersV99 extends ModelParametersSchema<PCAParameters, PCAParametersV99> {
-<<<<<<< HEAD
-    static public String[] own_fields = new String[] { "transform", "pca_method", "k", "max_iterations", "seed", "loading_name", "use_all_factor_levels", "compute_metrics" };
-=======
     static public String[] fields = new String[] {
 				"model_id",
 				"training_frame",
@@ -25,9 +22,9 @@
 				"max_iterations",
 				"seed",
 				"loading_name",
-				"use_all_factor_levels"
-		};
->>>>>>> 7af51cb7
+				"use_all_factor_levels",
+                "compute_metrics"
+            };
 
     @API(help = "Transformation of training data", values = { "NONE", "STANDARDIZE", "NORMALIZE", "DEMEAN", "DESCALE" })  // TODO: pull out of enum class
     public DataInfo.TransformType transform;
