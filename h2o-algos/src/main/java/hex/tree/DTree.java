package hex.tree;

import water.*;
import water.fvec.Chunk;
import water.fvec.Frame;
import water.util.*;

import java.util.*;

/** A Decision Tree, laid over a Frame of Vecs, and built distributed.
 *
 *  <p>This class defines an explicit Tree structure, as a collection of {@code
 *  DTree} {@code Node}s.  The Nodes are numbered with a unique {@code _nid}.
 *  Users need to maintain their own mapping from their data to a {@code _nid},
 *  where the obvious technique is to have a Vec of {@code _nid}s (ints), one
 *  per each element of the data Vecs.
 *
 *  <p>Each {@code Node} has a {@code DHistogram}, describing summary data
 *  about the rows.  The DHistogram requires a pass over the data to be filled
 *  in, and we expect to fill in all rows for Nodes at the same depth at the
 *  same time.  i.e., a single pass over the data will fill in all leaf Nodes'
 *  DHistograms at once.
 *
 *  @author Cliff Click
 */
public class DTree extends Iced {
  final String[] _names; // Column names
  final int _ncols;      // Active training columns
  final char _nbins;     // Numerical columns: Max number of bins to split over
  final char _nbins_cats; // Categorical columns: Max number of bins to split over
  final char _nclass;    // #classes, or 1 for regression trees
  public final double _min_rows;   // Fewest allowed (weighted) rows in any split
  final long _seed;      // RNG seed; drives sampling seeds if necessary
  private Node[] _ns;    // All the nodes in the tree.  Node 0 is the root.
  public int _len;       // Resizable array
  // Public stats about tree
  public int _leaves;
  public int _depth;
  public final int _mtrys;           // Number of columns to choose amongst in splits (at every split)
  public final int _mtrys_per_tree;  // Number of columns to choose amongst in splits (once per tree)
  public final transient Random _rand; // RNG for split decisions & sampling
  public final int[] _cols; // Per-tree selection of columns to consider for splits

  public DTree(Frame fr, int ncols, char nbins, char nbins_cats, char nclass, double min_rows, int mtrys, int mtrys_per_tree, long seed) {
    _names = fr.names();
    _ncols = ncols;
    _nbins=nbins;
    _nbins_cats=nbins_cats;
    _nclass=nclass;
    _min_rows = min_rows;
    _ns = new Node[1];
    _mtrys = mtrys;
    _mtrys_per_tree = mtrys_per_tree;
    _seed = seed;
    _rand = RandomUtils.getRNG(seed);
    int[] activeCols=new int[_ncols];
    for (int i=0;i<activeCols.length;++i)
      activeCols[i] = i;
    // per-tree column sample if _mtrys_per_tree < _ncols
    int len = _ncols;
    if (mtrys_per_tree < _ncols) {
      Random colSampleRNG = RandomUtils.getRNG(_seed*0xDA7A);
      for( int i=0; i<mtrys_per_tree; i++ ) {
        if( len == 0 ) break;
        int idx2 = colSampleRNG.nextInt(len);
        int col = activeCols[idx2];
        activeCols[idx2] = activeCols[--len];
        activeCols[len] = col;
      }
      activeCols = Arrays.copyOfRange(activeCols,len,activeCols.length);
    }
    _cols = activeCols;
  }

  public final Node root() { return _ns[0]; }
  // One-time local init after wire transfer
  void init_tree( ) { for( int j=0; j<_len; j++ ) _ns[j]._tree = this; }

  // Return Node i
  public final Node node( int i ) {
    if( i >= _len )
      throw new ArrayIndexOutOfBoundsException(i);
    return _ns[i];
  }
  public final UndecidedNode undecided( int i ) { return (UndecidedNode)node(i); }
  public final   DecidedNode   decided( int i ) { return (  DecidedNode)node(i); }

  // Get a new node index, growing innards on demand
  private synchronized int newIdx(Node n) {
    if( _len == _ns.length ) _ns = Arrays.copyOf(_ns,_len<<1);
    _ns[_len] = n;
    return _len++;
  }

  public final int len() { return _len; }

  // --------------------------------------------------------------------------
  // Abstract node flavor
  public static abstract class Node extends Iced {
    transient protected DTree _tree;    // Make transient, lest we clone the whole tree
    final public int _pid;    // Parent node id, root has no parent and uses -1
    final protected int _nid;           // My node-ID, 0 is root
    Node( DTree tree, int pid, int nid ) {
      _tree = tree;
      _pid=pid;
      tree._ns[_nid=nid] = this;
    }
    Node( DTree tree, int pid ) {
      _tree = tree;
      _pid=pid;
      _nid = tree.newIdx(this);
    }

    // Recursively print the decision-line from tree root to this child.
    StringBuilder printLine(StringBuilder sb ) {
      if( _pid==-1 ) return sb.append("[root]");
      DecidedNode parent = _tree.decided(_pid);
      parent.printLine(sb).append(" to ");
      return parent.printChild(sb,_nid);
    }
    abstract public StringBuilder toString2(StringBuilder sb, int depth);
    abstract protected AutoBuffer compress(AutoBuffer ab);
    abstract protected int size();

    public final int nid() { return _nid; }
    public final int pid() { return _pid; }
  }

  // --------------------------------------------------------------------------
  // Records a column, a bin to split at within the column, and the MSE.
  public static class Split extends Iced {
    final public int _col, _bin;// Column to split, bin where being split
    final IcedBitSet _bs;       // For binary y and categorical x (with >= 4 levels), split into 2 non-contiguous groups
    final byte _equal;          // Split is 0: <, 1: == with single split point, 2: == with group split (<= 32 levels), 3: == with group split (> 32 levels)
    final double _se;           // Squared error without a split
    final double _se0, _se1;    // Squared error of each subsplit
    final double _n0,  _n1;     // (Weighted) Rows in each final split
    final double _p0,  _p1;     // Predicted value for each split

    public Split( int col, int bin, IcedBitSet bs, byte equal, double se, double se0, double se1, double n0, double n1, double p0, double p1 ) {
      _col = col;  _bin = bin;  _bs = bs;  _equal = equal;  _se = se;
      _n0 = n0;  _n1 = n1;  _se0 = se0;  _se1 = se1;
      _p0 = p0;  _p1 = p1;
      assert se > se0+se1 || se==Double.MAX_VALUE; // No point in splitting unless error goes down
    }
    public final double pre_split_se() { return _se; }
    public final double se() { return _se0+_se1; }
    public final int   col() { return _col; }
    public final int   bin() { return _bin; }

    // Split-at dividing point.  Don't use the step*bin+bmin, due to roundoff
    // error we can have that point be slightly higher or lower than the bin
    // min/max - which would allow values outside the stated bin-range into the
    // split sub-bins.  Always go for a value which splits the nearest two
    // elements.
    float splat(DHistogram hs[]) {
      DHistogram h = hs[_col];
      assert _bin > 0 && _bin < h.nbins();
      assert _bs==null : "Dividing point is a bitset, not a bin#, so dont call splat() as result is meaningless";
      if( _equal == 1 ) { assert h.bins(_bin)!=0; return (float)h.binAt(_bin); }
      assert _equal==0; // not here for bitset splits, just range splits
      // Find highest non-empty bin below the split
      int x=_bin-1;
      while( x >= 0 && h.bins(x)==0 ) x--;
      // Find lowest  non-empty bin above the split
      int n=_bin;
      while( n < h.nbins() && h.bins(n)==0 ) n++;
      // Lo is the high-side of the low non-empty bin, rounded to int for int columns
      // Hi is the low -side of the hi  non-empty bin, rounded to int for int columns

      // Example: Suppose there are no empty bins, and we are splitting an
      // integer column at 48.4 (more than nbins, so step != 1.0, perhaps
      // step==1.8).  The next lowest non-empty bin is from 46.6 to 48.4, and
      // we set lo=48.4.  The next highest non-empty bin is from 48.4 to 50.2
      // and we set hi=48.4.  Since this is an integer column, we round lo to
      // 48 (largest integer below the split) and hi to 49 (smallest integer
      // above the split).  Finally we average them, and split at 48.5.
      double lo = h.binAt(x+1);
      double hi = h.binAt(n  );
      if( h._isInt > 0 ) lo = h._step==1 ? lo-1 : Math.floor(lo);
      if( h._isInt > 0 ) hi = h._step==1 ? hi   : Math.ceil (hi);
      return (float)((lo+hi)/2.0);
    }

    // Split a DHistogram.  Return null if there is no point in splitting
    // this bin further (such as there's fewer than min_row elements, or zero
    // error in the response column).  Return an array of DHistograms (one
    // per column), which are bounded by the split bin-limits.  If the column
    // has constant data, or was not being tracked by a prior DHistogram
    // (for being constant data from a prior split), then that column will be
    // null in the returned array.
    public DHistogram[] split(int way, char nbins, char nbins_cats, double min_rows, DHistogram hs[], double splat) {
      double n = way==0 ? _n0 : _n1;
      if( n < min_rows || n <= 1 ) return null; // Too few elements
      double se = way==0 ? _se0 : _se1;
      if( se <= 1e-30 ) return null; // No point in splitting a perfect prediction

      // Build a next-gen split point from the splitting bin
      int cnt=0;                  // Count of possible splits
      DHistogram nhists[] = new DHistogram[hs.length]; // A new histogram set
      for( int j=0; j<hs.length; j++ ) { // For every column in the new split
        DHistogram h = hs[j];            // old histogram of column
        if( h == null ) continue;        // Column was not being tracked?
        int adj_nbins      = Math.max(h.nbins()>>1,nbins);
        // min & max come from the original column data, since splitting on an
        // unrelated column will not change the j'th columns min/max.
        // Tighten min/max based on actual observed data for tracked columns
        double min, maxEx;
        if( h._bins == null ) { // Not tracked this last pass?
          min = h._min;         // Then no improvement over last go
          maxEx = h._maxEx;
        } else {                // Else pick up tighter observed bounds
          min = h.find_min();   // Tracked inclusive lower bound
          if( h.find_maxIn() == min ) continue; // This column will not split again
          maxEx = h.find_maxEx(); // Exclusive max
        }

        // Tighter bounds on the column getting split: exactly each new
        // DHistogram's bound are the bins' min & max.
        if( _col==j ) {
          switch( _equal ) {
          case 0:  // Ranged split; know something about the left & right sides
            if( h._bins[_bin]==0 )
              throw H2O.unimpl(); // Here I should walk up & down same as split() above.
            assert _bs==null : "splat not defined for BitSet splits";
            double split = splat;
            if( h._isInt > 0 ) split = (float)Math.ceil(split);
            if( way == 0 ) maxEx= split;
            else           min  = split;
            break;
          case 1:               // Equality split; no change on unequals-side
            if( way == 1 ) continue; // but know exact bounds on equals-side - and this col will not split again
            break;
          case 2:               // BitSet (small) split
          case 3:               // BitSet (big)   split
            break;
          default: throw H2O.fail();
          }
        }
        if( min >  maxEx ) continue; // Happens for all-NA subsplits
        if( MathUtils.equalsWithinOneSmallUlp(min, maxEx) ) continue; // This column will not split again
        if( Double.isInfinite(adj_nbins/(maxEx-min)) ) continue;
        if( h._isInt > 0 && !(min+1 < maxEx ) ) continue; // This column will not split again
        assert min < maxEx && adj_nbins > 1 : ""+min+"<"+maxEx+" nbins="+adj_nbins;
        nhists[j] = DHistogram.make(h._name, adj_nbins, nbins_cats, h._isInt, min, maxEx);
        cnt++;                    // At least some chance of splitting
      }
      return cnt == 0 ? null : nhists;
    }

    @Override public String toString() {
      StringBuilder sb = new StringBuilder();
      sb.append("{").append(_col).append("/");
      UndecidedNode.p(sb,_bin,2);
      sb.append(", se0=").append(_se0);
      sb.append(", se1=").append(_se1);
      sb.append(", n0=" ).append(_n0 );
      sb.append(", n1=" ).append(_n1 );
      return sb.append("}").toString();
    }
  }

  // --------------------------------------------------------------------------
  // An UndecidedNode: Has a DHistogram which is filled in (in parallel
  // with other histograms) in a single pass over the data.  Does not contain
  // any split-decision.
  public static class UndecidedNode extends Node {
    public transient DHistogram[] _hs; //(up to) one histogram per column
    public final int _scoreCols[];      // A list of columns to score; could be null for all
    public UndecidedNode( DTree tree, int pid, DHistogram[] hs ) {
      super(tree,pid);
      assert hs.length==tree._ncols;
      _hs = hs; //these histograms have no bins yet (just constructed)
      _scoreCols = scoreCols();
    }

    // Pick a random selection of columns to compute best score.
    // Can return null for 'all columns'.
    public int[] scoreCols() {
      DTree tree = _tree;
      if (tree._mtrys == _hs.length && tree._mtrys_per_tree == _hs.length) return null;

      // per-tree pre-selected columns
      int[] activeCols = tree._cols;
//      Log.info("For tree with seed " + tree._seed + ", out of " + _hs.length + " cols, the following cols are activated via mtry_per_tree=" + tree._mtrys_per_tree + ": " + Arrays.toString(activeCols));

      int[] cols = new int[activeCols.length];
      int len=0;

      // collect columns that can be split (non-constant, large enough to split, etc.)
      for(int i = 0; i< activeCols.length; i++ ) {
        int idx = activeCols[i];
        assert(idx == i || tree._mtrys_per_tree < _hs.length);
        if( _hs[idx]==null ) continue; // Ignore not-tracked cols
        assert _hs[idx]._min < _hs[idx]._maxEx && _hs[idx].nbins() > 1 : "broken histo range "+_hs[idx];
        cols[len++] = idx;        // Gather active column
      }

//      Log.info("These columns can be split: " + Arrays.toString(Arrays.copyOfRange(cols, 0, len)));
      int choices = len;        // Number of columns I can choose from

      // This shortcut is correct, but would result in trivially reordering all columns
      // This reordering can change results due to tie-breaking, as different columns can get picked
      // if (len == tree._mtrys) return Arrays.copyOfRange(cols, 0, len);

      // It can happen that we have no choices, because this node cannot be split any more (all active columns are constant, for example).
      if (choices > 0) {
        // Draw up to mtry columns at random without replacement.
        for (int i = 0; i < tree._mtrys; i++) {
          if (len == 0) break;   // Out of choices!
          int idx2 = tree._rand.nextInt(len);
          int col = cols[idx2];     // The chosen column
          cols[idx2] = cols[--len]; // Compress out of array; do not choose again
          cols[len] = col;          // Swap chosen in just after 'len'
        }
        assert len < choices;
      }
//      Log.info("Picking these (mtry=" + tree._mtrys + ") columns to evaluate for splitting: " + Arrays.toString(Arrays.copyOfRange(cols, len, choices)));
      return Arrays.copyOfRange(cols, len, choices);
    }

    // Make the parent of this Node use a -1 NID to prevent the split that this
    // node otherwise induces.  Happens if we find out too-late that we have a
    // perfect prediction here, and we want to turn into a leaf.
    public void do_not_split( ) {
      if( _pid == -1 ) return; // skip root
      DecidedNode dn = _tree.decided(_pid);
      for( int i=0; i<dn._nids.length; i++ )
        if( dn._nids[i]==_nid )
          { dn._nids[i] = -1; return; }
      throw H2O.fail();
    }

    @Override public String toString() {
      final String colPad="  ";
      final int cntW=4, mmmW=4, menW=5, varW=5;
      final int colW=cntW+1+mmmW+1+mmmW+1+menW+1+varW;
      StringBuilder sb = new StringBuilder();
      sb.append("Nid# ").append(_nid).append(", ");
      printLine(sb).append("\n");
      if( _hs == null ) return sb.append("_hs==null").toString();
      for( DHistogram hs : _hs )
        if( hs != null )
          p(sb,hs._name+String.format(", %4.1f-%4.1f",hs._min,hs._maxEx),colW).append(colPad);
      sb.append('\n');
      for( DHistogram hs : _hs ) {
        if( hs == null ) continue;
        p(sb,"cnt" ,cntW).append('/');
        p(sb,"min" ,mmmW).append('/');
        p(sb,"max" ,mmmW).append('/');
        p(sb,"mean",menW).append('/');
        p(sb,"var" ,varW).append(colPad);
      }
      sb.append('\n');

      // Max bins
      int nbins=0;
      for( DHistogram hs : _hs )
        if( hs != null && hs.nbins() > nbins ) nbins = hs.nbins();

      for( int i=0; i<nbins; i++ ) {
        for( DHistogram h : _hs ) {
          if( h == null ) continue;
          if( i < h.nbins() && h._bins != null ) {
            p(sb, h.bins(i),cntW).append('/');
            p(sb, h.binAt(i),mmmW).append('/');
            p(sb, h.binAt(i+1),mmmW).append('/');
            p(sb, h.mean(i),menW).append('/');
            p(sb, h.var (i),varW).append(colPad);
          } else {
            p(sb,"",colW).append(colPad);
          }
        }
        sb.append('\n');
      }
      sb.append("Nid# ").append(_nid);
      return sb.toString();
    }
    static private StringBuilder p(StringBuilder sb, String s, int w) {
      return sb.append(Log.fixedLength(s,w));
    }
    static private StringBuilder p(StringBuilder sb, long l, int w) {
      return p(sb,Long.toString(l),w);
    }
    static private StringBuilder p(StringBuilder sb, double d, int w) {
      String s = Double.isNaN(d) ? "NaN" :
        ((d==Float.MAX_VALUE || d==-Float.MAX_VALUE || d==Double.MAX_VALUE || d==-Double.MAX_VALUE) ? " -" :
         (d==0?" 0":Double.toString(d)));
      if( s.length() <= w ) return p(sb,s,w);
      s = String.format("% 4.2f",d);
      if( s.length() > w )
        s = String.format("%4.1f",d);
      if( s.length() > w )
        s = String.format("%4.0f",d);
      return p(sb,s,w);
    }

    @Override public StringBuilder toString2(StringBuilder sb, int depth) {
      for( int d=0; d<depth; d++ ) sb.append("  ");
      return sb.append("Undecided\n");
    }
    @Override protected AutoBuffer compress(AutoBuffer ab) { throw H2O.fail(); }
    @Override protected int size() { throw H2O.fail(); }
  }

  // --------------------------------------------------------------------------
  // Internal tree nodes which split into several children over a single
  // column.  Includes a split-decision: which child does this Row belong to?
  // Does not contain a histogram describing how the decision was made.
  public static class DecidedNode extends Node {
    public final Split _split;         // Split: col, equal/notequal/less/greater, nrows, MSE
    public final float _splat;         // Split At point: lower bin-edge of split
    // _equals\_nids[] \   0   1
    // ----------------+----------
    //       F         |   <   >=
    //       T         |  !=   ==
    public final int _nids[];          // Children NIDS for the split LEFT, RIGHT

    transient byte _nodeType; // Complex encoding: see the compressed struct comments
    transient int _size = 0;  // Compressed byte size of this subtree

    // Make a correctly flavored Undecided
    public UndecidedNode makeUndecidedNode(DHistogram hs[]) {
      return new UndecidedNode(_tree, _nid, hs);
    }

    // Pick the best column from the given histograms
    public Split bestCol( UndecidedNode u, DHistogram hs[] ) {
      // Find the column with the best split (lowest score).  Unlike RF, DRF
      // scores on all columns and selects splits on all columns.
      DTree.Split best = new DTree.Split(-1,-1,null,(byte)0,Double.MAX_VALUE,Double.MAX_VALUE,Double.MAX_VALUE,0L,0L,0,0);
      if( hs == null ) return best;
      final int maxCols = u._scoreCols == null /* all cols */ ? hs.length : u._scoreCols.length;
      FindSplits[] findSplits = new FindSplits[maxCols];
      //total work is to find the best split across sum_over_cols_to_split(nbins)
      long nbinsSum = 0;
      for( int i=0; i<maxCols; i++ ) {
        int col = u._scoreCols == null ? i : u._scoreCols[i];
        if( hs[col]==null || hs[col].nbins() <= 1 ) continue;
        nbinsSum += hs[col].nbins();
      }
      // for small work loads, do a serial loop, otherwise, submit work to FJ thread pool
      final boolean isSmall = (nbinsSum <= 1024); //heuristic - 50 cols with 20 nbins, or 1 column with 1024 bins, etc.
      for( int i=0; i<maxCols; i++ ) {
        int col = u._scoreCols == null ? i : u._scoreCols[i];
        if( hs[col]==null || hs[col].nbins() <= 1 ) continue;
        findSplits[i] = new FindSplits(hs, col, u._nid);
        if (isSmall) findSplits[i].compute2();
        else H2O.submitTask(findSplits[i]);
      }
      for( int i=0; i<maxCols; i++ ) {
        if (findSplits[i]==null) continue;
        findSplits[i].join();
        DTree.Split s = findSplits[i]._s;
        if( s == null ) continue;
        if (s.se() < best.se()) best = s;
      }
      return best;
    }

    class FindSplits extends H2O.H2OCountedCompleter<FindSplits> {
      FindSplits(DHistogram[] hs, int col, int nid) { _hs = hs; _col = col; _nid = nid;}
      final DHistogram[] _hs;
      final int _col;
      DTree.Split _s;
      final int _nid;
      @Override
<<<<<<< HEAD
      public void compute2() {
        _s = _hs[_col].scoreMSE(_col, _tree._min_rows);
=======
      protected void compute2() {
        _s = _hs[_col].scoreMSE(_col, _tree._min_rows, _nid);
>>>>>>> 343bf822
        tryComplete();
      }
    }

    public DecidedNode( UndecidedNode n, DHistogram hs[] ) {
      super(n._tree,n._pid,n._nid); // Replace Undecided with this DecidedNode
      _nids = new int[2];           // Split into 2 subsets
      _split = bestCol(n,hs);       // Best split-point for this tree
      if( _split._col == -1 ) {     // No good split?
        // Happens because the predictor columns cannot split the responses -
        // which might be because all predictor columns are now constant, or
        // because all responses are now constant.
        _splat = Float.NaN;
        Arrays.fill(_nids,-1);
        return;
      }
      _splat = (_split._equal == 0 || _split._equal == 1) ? _split.splat(hs) : -1f; // Split-at value (-1 for group-wise splits)
      final char nbins   = _tree._nbins;
      final char nbins_cats = _tree._nbins_cats;
      final double min_rows = _tree._min_rows;

      for( int b=0; b<2; b++ ) { // For all split-points
        // Setup for children splits
        DHistogram nhists[] = _split.split(b,nbins, nbins_cats, min_rows, hs, _splat);
        assert nhists==null || nhists.length==_tree._ncols;
        _nids[b] = nhists == null ? -1 : makeUndecidedNode(nhists)._nid;
      }
    }

    public int ns( Chunk chks[], int row ) {
      double d = chks[_split._col].atd(row);
      int bin;
      // Note that during *scoring* (as opposed to training), we can be exposed
      // to data which is outside the bin limits.
      if(_split._equal == 0)
        bin = d >= _splat ? 1 : 0; //NaN goes to 0 // >= goes right
      else if(_split._equal == 1)
        bin = d == _splat ? 1 : 0; //NaN goes to 0
      else
        bin = _split._bs.contains((int)d) ? 1 : 0; // contains goes right
      return _nids[bin];
    }

    public double pred( int nid ) {
      return nid==0 ? _split._p0 : _split._p1;
    }

    @Override public String toString() {
      StringBuilder sb = new StringBuilder();
      sb.append("DecidedNode:\n");
      sb.append("_nid: " + _nid);
      sb.append("_nids (children): " + Arrays.toString(_nids));
      sb.append("_split:" + _split.toString());
      sb.append("_splat:" + _splat);
      if( _split._col == -1 ) {
        sb.append(" col = -1 ");
      } else {
        int col = _split._col;
        if (_split._equal == 1) {
          sb.append(_tree._names[col] + " != " + _splat + "\n" +
                  _tree._names[col] + " == " + _splat + "\n");
        } else if (_split._equal == 2 || _split._equal == 3) {
          sb.append(_tree._names[col] + " not in " + _split._bs.toString() + "\n" +
                  _tree._names[col] + "  is in " + _split._bs.toString() + "\n");
        } else {
          sb.append(
                  _tree._names[col] + " < " + _splat + "\n" +
                          _splat + " >=" + _tree._names[col] + "\n");
        }
      }
      return sb.toString();
    }

    StringBuilder printChild( StringBuilder sb, int nid ) {
      int i = _nids[0]==nid ? 0 : 1;
      assert _nids[i]==nid : "No child nid "+nid+"? " +Arrays.toString(_nids);
      sb.append("[").append(_tree._names[_split._col]);
      sb.append(_split._equal != 0
                ? (i==0 ? " != " : " == ")
                : (i==0 ? " <  " : " >= "));
      sb.append((_split._equal == 2 || _split._equal == 3) ? _split._bs.toString() : _splat).append("]");
      return sb;
    }

    @Override public StringBuilder toString2(StringBuilder sb, int depth) {
      for( int i=0; i<_nids.length; i++ ) {
        for( int d=0; d<depth; d++ ) sb.append("  ");
        sb.append(_nid).append(" ");
        if( _split._col < 0 ) sb.append("init");
        else {
          sb.append(_tree._names[_split._col]);
          if (_split._equal < 2) {
            sb.append(_split._equal != 0
                    ? (i == 0 ? " != " : " == ")
                    : (i == 0 ? " <  " : " >= "));
          } else {
            sb.append(i == 0 ? " not in " : "  is in ");
          }
          sb.append((_split._equal == 2 || _split._equal == 3) ? _split._bs.toString() : _splat).append("\n");
        }
        if( _nids[i] >= 0 && _nids[i] < _tree._len )
          _tree.node(_nids[i]).toString2(sb,depth+1);
      }
      return sb;
    }

    // Size of this subtree; sets _nodeType also
    @Override public final int size(){
      if( _size != 0 ) return _size; // Cached size

      assert _nodeType == 0:"unexpected node type: " + _nodeType;
      if(_split._equal != 0)
        _nodeType |= _split._equal == 1 ? 4 : (_split._equal == 2 ? 8 : 12);

      // int res = 7;  // 1B node type + flags, 2B colId, 4B float split val
      // 1B node type + flags, 2B colId, 4B split val/small group or (2B offset + 2B size) + large group
      int res = _split._equal == 3 ? 7 + _split._bs.numBytes() : 7;

      Node left = _tree.node(_nids[0]);
      int lsz = left.size();
      res += lsz;
      if( left instanceof LeafNode ) _nodeType |= (byte)(48 << 0*2);
      else {
        int slen = lsz < 256 ? 0 : (lsz < 65535 ? 1 : (lsz<(1<<24) ? 2 : 3));
        _nodeType |= slen; // Set the size-skip bits
        res += (slen+1); //
      }

      Node rite = _tree.node(_nids[1]);
      if( rite instanceof LeafNode ) _nodeType |= (byte)(48 << 1*2);
      res += rite.size();
      assert (_nodeType&0x33) != 51;
      assert res != 0;
      return (_size = res);
    }

    // Compress this tree into the AutoBuffer
    @Override public AutoBuffer compress(AutoBuffer ab) {
      int pos = ab.position();
      if( _nodeType == 0 ) size(); // Sets _nodeType & _size both
      ab.put1(_nodeType);          // Includes left-child skip-size bits
      assert _split._col != -1;    // Not a broken root non-decision?
      ab.put2((short)_split._col);

      // Save split-at-value or group
      if(_split._equal == 0 || _split._equal == 1) ab.put4f(_splat);
      else if(_split._equal == 2) _split._bs.compress2(ab);
      else _split._bs.compress3(ab);

      Node left = _tree.node(_nids[0]);
      if( (_nodeType&48) == 0 ) { // Size bits are optional for left leaves !
        int sz = left.size();
        if(sz < 256)            ab.put1(       sz);
        else if (sz < 65535)    ab.put2((short)sz);
        else if (sz < (1<<24))  ab.put3(       sz);
        else                    ab.put4(       sz); // 1<<31-1
      }
      // now write the subtree in
      left.compress(ab);
      Node rite = _tree.node(_nids[1]);
      rite.compress(ab);
      assert _size == ab.position()-pos:"reported size = " + _size + " , real size = " + (ab.position()-pos);
      return ab;
    }
  }

  public final static class LeafNode extends Node {
    public float _pred;
    public LeafNode( DTree tree, int pid ) { super(tree,pid); tree._leaves++; }
    public LeafNode( DTree tree, int pid, int nid ) { super(tree,pid,nid); tree._leaves++; }
    @Override public String toString() { return "Leaf#"+_nid+" = "+_pred; }
    @Override public final StringBuilder toString2(StringBuilder sb, int depth) {
      for( int d=0; d<depth; d++ ) sb.append("  ");
      sb.append(_nid).append(" ");
      return sb.append("pred=").append(_pred).append("\n");
    }
    // Insert just the predictions: a single byte/short if we are predicting a
    // single class, or else the full distribution.
    @Override protected AutoBuffer compress(AutoBuffer ab) { assert !Double.isNaN(_pred); return ab.put4f(_pred); }
    @Override protected int size() { return 4; }
    public final double pred() { return _pred; }
  }

  static public boolean isRootNode(Node n)   { return n._pid == -1; }

  // Build a compressed-tree struct
  public CompressedTree compress(int tid, int cls) {
    int sz = root().size();
    if( root() instanceof LeafNode ) sz += 3; // Oops - tree-stump
    AutoBuffer ab = new AutoBuffer(sz);
    if( root() instanceof LeafNode ) // Oops - tree-stump
      ab.put1(0).put2((char)65535); // Flag it special so the decompress doesn't look for top-level decision
    root().compress(ab);      // Compress whole tree
    assert ab.position() == sz;
    return new CompressedTree(ab.buf(),_nclass,_seed,tid,cls);
  }
}<|MERGE_RESOLUTION|>--- conflicted
+++ resolved
@@ -464,14 +464,8 @@
       final int _col;
       DTree.Split _s;
       final int _nid;
-      @Override
-<<<<<<< HEAD
-      public void compute2() {
-        _s = _hs[_col].scoreMSE(_col, _tree._min_rows);
-=======
-      protected void compute2() {
+      @Override public void compute2() {
         _s = _hs[_col].scoreMSE(_col, _tree._min_rows, _nid);
->>>>>>> 343bf822
         tryComplete();
       }
     }
